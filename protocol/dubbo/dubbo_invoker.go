/*
 * Licensed to the Apache Software Foundation (ASF) under one or more
 * contributor license agreements.  See the NOTICE file distributed with
 * this work for additional information regarding copyright ownership.
 * The ASF licenses this file to You under the Apache License, Version 2.0
 * (the "License"); you may not use this file except in compliance with
 * the License.  You may obtain a copy of the License at
 *
 *     http://www.apache.org/licenses/LICENSE-2.0
 *
 * Unless required by applicable law or agreed to in writing, software
 * distributed under the License is distributed on an "AS IS" BASIS,
 * WITHOUT WARRANTIES OR CONDITIONS OF ANY KIND, either express or implied.
 * See the License for the specific language governing permissions and
 * limitations under the License.
 */

package dubbo

import (
	"context"
	"strconv"
	"strings"
	"sync"
	"time"
)

import (
	"github.com/opentracing/opentracing-go"
)

import (
	"github.com/apache/dubbo-go/common"
	"github.com/apache/dubbo-go/common/constant"
	"github.com/apache/dubbo-go/common/logger"
	"github.com/apache/dubbo-go/config"
	"github.com/apache/dubbo-go/protocol"
	invocation_impl "github.com/apache/dubbo-go/protocol/invocation"
	"github.com/apache/dubbo-go/remoting"
)

var (
	attachmentKey = []string{constant.INTERFACE_KEY, constant.GROUP_KEY, constant.TOKEN_KEY, constant.TIMEOUT_KEY,
		constant.VERSION_KEY}
)

// DubboInvoker is implement of protocol.Invoker. A dubboInvoker refers to one service and ip.
type DubboInvoker struct {
	protocol.BaseInvoker
	// the exchange layer, it is focus on network communication.
	clientGuard *sync.RWMutex
	client      *remoting.ExchangeClient
	quitOnce    sync.Once
	// timeout for service(interface) level.
	timeout time.Duration
}

// NewDubboInvoker constructor
func NewDubboInvoker(url *common.URL, client *remoting.ExchangeClient) *DubboInvoker {
	requestTimeout := config.GetConsumerConfig().RequestTimeout

	requestTimeoutStr := url.GetParam(constant.TIMEOUT_KEY, config.GetConsumerConfig().Request_Timeout)
	if t, err := time.ParseDuration(requestTimeoutStr); err == nil {
		requestTimeout = t
	}
	di := &DubboInvoker{
		BaseInvoker: *protocol.NewBaseInvoker(url),
		clientGuard: &sync.RWMutex{},
		client:      client,
		timeout:     requestTimeout,
	}

	return di
}

func (di *DubboInvoker) setClient(client *remoting.ExchangeClient) {
	di.clientGuard.Lock()
	defer di.clientGuard.Unlock()

	di.client = client
}

func (di *DubboInvoker) getClient() *remoting.ExchangeClient {
	di.clientGuard.RLock()
	defer di.clientGuard.RUnlock()

	return di.client
}

// Invoke call remoting.
func (di *DubboInvoker) Invoke(ctx context.Context, invocation protocol.Invocation) protocol.Result {
	var (
		err    error
		result protocol.RPCResult
	)
<<<<<<< HEAD
	if atomic.LoadInt64(di.reqNum) < 0 {
=======
	if !di.BaseInvoker.IsAvailable() {
>>>>>>> 1fc310ab
		// Generally, the case will not happen, because the invoker has been removed
		// from the invoker list before destroy,so no new request will enter the destroyed invoker
		logger.Warnf("this dubboInvoker is destroyed")
		result.Err = protocol.ErrDestroyedInvoker
		return &result
	}

	di.clientGuard.RLock()
	defer di.clientGuard.RUnlock()

	if di.client == nil {
		result.Err = protocol.ErrClientClosed
		logger.Debugf("result.Err: %v", result.Err)
		return &result
	}

	if !di.BaseInvoker.IsAvailable() {
		// Generally, the case will not happen, because the invoker has been removed
		// from the invoker list before destroy,so no new request will enter the destroyed invoker
		logger.Warnf("this dubboInvoker is destroying")
		result.Err = protocol.ErrDestroyedInvoker
		return &result
	}

	inv := invocation.(*invocation_impl.RPCInvocation)
	// init param
	inv.SetAttachments(constant.PATH_KEY, di.GetUrl().GetParam(constant.INTERFACE_KEY, ""))
	for _, k := range attachmentKey {
		if v := di.GetUrl().GetParam(k, ""); len(v) > 0 {
			inv.SetAttachments(k, v)
		}
	}

	// put the ctx into attachment
	di.appendCtx(ctx, inv)

	url := di.GetUrl()
	// default hessian2 serialization, compatible
	if url.GetParam(constant.SERIALIZATION_KEY, "") == "" {
		url.SetParam(constant.SERIALIZATION_KEY, constant.HESSIAN2_SERIALIZATION)
	}
	// async
	async, err := strconv.ParseBool(inv.AttachmentsByKey(constant.ASYNC_KEY, "false"))
	if err != nil {
		logger.Errorf("ParseBool - error: %v", err)
		async = false
	}
	//response := NewResponse(inv.Reply(), nil)
	rest := &protocol.RPCResult{}
	timeout := di.getTimeout(inv)
	if async {
		if callBack, ok := inv.CallBack().(func(response common.CallbackResponse)); ok {
			result.Err = di.client.AsyncRequest(&invocation, url, timeout, callBack, rest)
		} else {
			result.Err = di.client.Send(&invocation, url, timeout)
		}
	} else {
		if inv.Reply() == nil {
			result.Err = protocol.ErrNoReply
		} else {
			result.Err = di.client.Request(&invocation, url, timeout, rest)
		}
	}
	if result.Err == nil {
		result.Rest = inv.Reply()
		result.Attrs = rest.Attrs
	}
	logger.Debugf("result.Err: %v, result.Rest: %v", result.Err, result.Rest)

	return &result
}

// get timeout including methodConfig
func (di *DubboInvoker) getTimeout(invocation *invocation_impl.RPCInvocation) time.Duration {
	var timeout = di.GetUrl().GetParam(strings.Join([]string{constant.METHOD_KEYS, invocation.MethodName(), constant.TIMEOUT_KEY}, "."), "")
	if len(timeout) != 0 {
		if t, err := time.ParseDuration(timeout); err == nil {
			// config timeout into attachment
			invocation.SetAttachments(constant.TIMEOUT_KEY, strconv.Itoa(int(t.Milliseconds())))
			return t
		}
	}
	// set timeout into invocation at method level
	invocation.SetAttachments(constant.TIMEOUT_KEY, strconv.Itoa(int(di.timeout.Milliseconds())))
	return di.timeout
}

func (di *DubboInvoker) IsAvailable() bool {
	client := di.getClient()
	if client != nil {
		return client.IsAvailable()
	}

	return false
}

// Destroy destroy dubbo client invoker.
func (di *DubboInvoker) Destroy() {
	di.quitOnce.Do(func() {
		di.BaseInvoker.Destroy()
		client := di.getClient()
		if client != nil {
			di.setClient(nil)
			client.Close()
		}
	})
}

// Finally, I made the decision that I don't provide a general way to transfer the whole context
// because it could be misused. If the context contains to many key-value pairs, the performance will be much lower.
func (di *DubboInvoker) appendCtx(ctx context.Context, inv *invocation_impl.RPCInvocation) {
	// inject opentracing ctx
	currentSpan := opentracing.SpanFromContext(ctx)
	if currentSpan != nil {
		err := injectTraceCtx(currentSpan, inv)
		if err != nil {
			logger.Errorf("Could not inject the span context into attachments: %v", err)
		}
	}
}<|MERGE_RESOLUTION|>--- conflicted
+++ resolved
@@ -93,11 +93,7 @@
 		err    error
 		result protocol.RPCResult
 	)
-<<<<<<< HEAD
-	if atomic.LoadInt64(di.reqNum) < 0 {
-=======
 	if !di.BaseInvoker.IsAvailable() {
->>>>>>> 1fc310ab
 		// Generally, the case will not happen, because the invoker has been removed
 		// from the invoker list before destroy,so no new request will enter the destroyed invoker
 		logger.Warnf("this dubboInvoker is destroyed")
