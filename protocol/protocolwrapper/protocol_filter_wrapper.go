--- conflicted
+++ resolved
@@ -68,16 +68,8 @@
 }
 
 func buildInvokerChain(invoker protocol.Invoker, key string) protocol.Invoker {
-<<<<<<< HEAD
-	if invoker == nil {
-		return nil
-	}
-	filtName := invoker.GetUrl().GetParam(key, "")
-	if filtName == "" {
-=======
 	filterName := invoker.GetUrl().GetParam(key, "")
 	if filterName == "" {
->>>>>>> 6388c4ab
 		return invoker
 	}
 	filterNames := strings.Split(filterName, ",")
