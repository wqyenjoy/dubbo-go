--- conflicted
+++ resolved
@@ -26,14 +26,10 @@
 	"dubbo.apache.org/dubbo-go/v3/protocol/base"
 )
 
-<<<<<<< HEAD
+
 // GetWeight returns the weight for the load‑balancing strategy.
 func GetWeight(invoker protocol.Invoker, invocation protocol.Invocation) int64 {
-=======
-// GetWeight gets weight for load balance strategy
-func GetWeight(invoker base.Invoker, invocation base.Invocation) int64 {
-	var weight int64
->>>>>>> 7dc58203
+
 	url := invoker.GetURL()
 
 	// 1) Method‑level or registry‑level weight taken from URL parameters — highest priority.
