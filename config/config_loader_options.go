/*
 * Licensed to the Apache Software Foundation (ASF) under one or more
 * contributor license agreements.  See the NOTICE file distributed with
 * this work for additional information regarding copyright ownership.
 * The ASF licenses this file to You under the Apache License, Version 2.0
 * (the "License"); you may not use this file except in compliance with
 * the License.  You may obtain a copy of the License at
 *
 *     http://www.apache.org/licenses/LICENSE-2.0
 *
 * Unless required by applicable law or agreed to in writing, software
 * distributed under the License is distributed on an "AS IS" BASIS,
 * WITHOUT WARRANTIES OR CONDITIONS OF ANY KIND, either express or implied.
 * See the License for the specific language governing permissions and
 * limitations under the License.
 */
package config

import (
	"fmt"
	"os"
	"path/filepath"
	"runtime"
	"sort"
	"strings"
)

<<<<<<< HEAD
type LoaderInitOption interface {
	init()
	apply()
}
=======
import (
	"github.com/pkg/errors"
)

import (
	"dubbo.apache.org/dubbo-go/v3/common/constant"
)
>>>>>>> 26aa12b8

type loaderConf struct {
	// loaderConf file type default yaml
	genre string
	// loaderConf file path default ./conf
	path string
	// loaderConf file delim default .
	delim string
}

func NewLoaderConf(opts ...LoaderConfOption) *loaderConf {
	configFilePath := "../conf/dubbogo.yaml"
	if configFilePathFromEnv := os.Getenv(constant.CONFIG_FILE_ENV_KEY); configFilePathFromEnv != "" {
		configFilePath = configFilePathFromEnv
	}

	conf := &loaderConf{
		genre: "yaml",
		path:  configFilePath,
		delim: ".",
	}

	for _, opt := range opts {
		opt.apply(conf)
	}
	return conf
}

type LoaderConfOption interface {
	apply(vc *loaderConf)
}

type loaderConfigFunc func(*loaderConf)

func (fn loaderConfigFunc) apply(vc *loaderConf) {
	fn(vc)
}

// WithGenre set loaderConf Genre
func WithGenre(genre string) LoaderConfOption {
	return loaderConfigFunc(func(conf *loaderConf) {
		g := strings.ToLower(genre)
		if err := checkGenre(g); err != nil {
			panic(err)
		}
		conf.genre = g
	})
}

// WithPath set loaderConf path
func WithPath(path string) LoaderConfOption {
	return loaderConfigFunc(func(conf *loaderConf) {
		conf.path = absolutePath(path)
	})
}

func WithDelim(delim string) LoaderConfOption {
	return loaderConfigFunc(func(conf *loaderConf) {
		conf.delim = delim
	})
}

// absolutePath get absolut path
func absolutePath(inPath string) string {

	if inPath == "$HOME" || strings.HasPrefix(inPath, "$HOME"+string(os.PathSeparator)) {
		inPath = userHomeDir() + inPath[5:]
	}

	if filepath.IsAbs(inPath) {
		return filepath.Clean(inPath)
	}

	p, err := filepath.Abs(inPath)
	if err == nil {
		return filepath.Clean(p)
	}

	return ""
}

//userHomeDir get gopath
func userHomeDir() string {
	if runtime.GOOS == "windows" {
		home := os.Getenv("HOMEDRIVE") + os.Getenv("HOMEPATH")
		if home == "" {
			home = os.Getenv("USERPROFILE")
		}
		return home
	}
<<<<<<< HEAD
}
=======
	return os.Getenv("HOME")
}

// checkGenre check Genre
func checkGenre(genre string) error {
	genres := []string{"json", "toml", "yaml", "yml"}
	sort.Strings(genres)
	idx := sort.SearchStrings(genres, genre)
	if genres[idx] != genre {
		return errors.New(fmt.Sprintf("no support %s", genre))
	}
	return nil
}

//
//import (
//	"dubbo.apache.org/dubbo-go/v3/loaderConf/base"
//	"dubbo.apache.org/dubbo-go/v3/loaderConf/consumer"
//	"dubbo.apache.org/dubbo-go/v3/loaderConf/provider"
//	"log"
//)
//
//import (
//	"dubbo.apache.org/dubbo-go/v3/common/extension"
//)
//
//type LoaderInitOption interface {
//	init()
//	apply()
//}
//
//type loaderConfigFunc struct {
//	initFunc  func()
//	applyFunc func()
//}
//
//func (f *loaderConfigFunc) init() {
//	f.initFunc()
//}
//
//func (f *loaderConfigFunc) apply() {
//	f.applyFunc()
//}
//
//func ConsumerInitOption(confConFile string) LoaderInitOption {
//	return consumerInitOption(confConFile, false)
//}
//
//func ConsumerMustInitOption(confConFile string) LoaderInitOption {
//	return consumerInitOption(confConFile, true)
//}
//
//func consumerInitOption(confConFile string, must bool) LoaderInitOption {
//	return &loaderConfigFunc{
//		func() {
//			if consumerConfig != nil && !must {
//				return
//			}
//			if errCon := consumer.ConsumerInit(confConFile); errCon != nil {
//				log.Printf("[consumerInit] %#v", errCon)
//				consumerConfig = nil
//			} else if confBaseFile == "" {
//				// Check if there are some important key fields missing,
//				// if so, we set a default value for it
//				setDefaultValue(consumerConfig)
//				// Even though baseConfig has been initialized, we override it
//				// because we think read from loaderConf file is correct loaderConf
//				baseConfig = &consumerConfig.BaseConfig
//			}
//		},
//		func() {
//			loadConsumerConfig()
//		},
//	}
//}
//
//func ProviderInitOption(confProFile string) LoaderInitOption {
//	return providerInitOption(confProFile, false)
//}
//
//func ProviderMustInitOption(confProFile string) LoaderInitOption {
//	return providerInitOption(confProFile, true)
//}
//
//func providerInitOption(confProFile string, must bool) LoaderInitOption {
//	return &loaderConfigFunc{
//		func() {
//			if providerConfig != nil && !must {
//				return
//			}
//			if errPro := provider.ProviderInit(confProFile); errPro != nil {
//				log.Printf("[providerInit] %#v", errPro)
//				providerConfig = nil
//			} else if confBaseFile == "" {
//				// Check if there are some important key fields missing,
//				// if so, we set a default value for it
//				setDefaultValue(providerConfig)
//				// Even though baseConfig has been initialized, we override it
//				// because we think read from loaderConf file is correct loaderConf
//				baseConfig = &providerConfig.BaseConfig
//			}
//		},
//		func() {
//			loadProviderConfig()
//		},
//	}
//}
//
//func RouterInitOption(crf string) LoaderInitOption {
//	return &loaderConfigFunc{
//		func() {
//			confRouterFile = crf
//		},
//		func() {
//			initRouter()
//		},
//	}
//}
//
//func BaseInitOption(cbf string) LoaderInitOption {
//	return &loaderConfigFunc{
//		func() {
//			if cbf == "" {
//				return
//			}
//			confBaseFile = cbf
//			if err := base.BaseInit(cbf); err != nil {
//				log.Printf("[BaseInit] %#v", err)
//				baseConfig = nil
//			}
//		},
//		func() {
//			// init the global event dispatcher
//			extension.SetAndInitGlobalDispatcher(GetBaseConfig().EventDispatcherType)
//		},
//	}
//}
>>>>>>> 26aa12b8
<|MERGE_RESOLUTION|>--- conflicted
+++ resolved
@@ -25,12 +25,6 @@
 	"strings"
 )
 
-<<<<<<< HEAD
-type LoaderInitOption interface {
-	init()
-	apply()
-}
-=======
 import (
 	"github.com/pkg/errors"
 )
@@ -38,7 +32,6 @@
 import (
 	"dubbo.apache.org/dubbo-go/v3/common/constant"
 )
->>>>>>> 26aa12b8
 
 type loaderConf struct {
 	// loaderConf file type default yaml
@@ -129,9 +122,6 @@
 		}
 		return home
 	}
-<<<<<<< HEAD
-}
-=======
 	return os.Getenv("HOME")
 }
 
@@ -144,129 +134,4 @@
 		return errors.New(fmt.Sprintf("no support %s", genre))
 	}
 	return nil
-}
-
-//
-//import (
-//	"dubbo.apache.org/dubbo-go/v3/loaderConf/base"
-//	"dubbo.apache.org/dubbo-go/v3/loaderConf/consumer"
-//	"dubbo.apache.org/dubbo-go/v3/loaderConf/provider"
-//	"log"
-//)
-//
-//import (
-//	"dubbo.apache.org/dubbo-go/v3/common/extension"
-//)
-//
-//type LoaderInitOption interface {
-//	init()
-//	apply()
-//}
-//
-//type loaderConfigFunc struct {
-//	initFunc  func()
-//	applyFunc func()
-//}
-//
-//func (f *loaderConfigFunc) init() {
-//	f.initFunc()
-//}
-//
-//func (f *loaderConfigFunc) apply() {
-//	f.applyFunc()
-//}
-//
-//func ConsumerInitOption(confConFile string) LoaderInitOption {
-//	return consumerInitOption(confConFile, false)
-//}
-//
-//func ConsumerMustInitOption(confConFile string) LoaderInitOption {
-//	return consumerInitOption(confConFile, true)
-//}
-//
-//func consumerInitOption(confConFile string, must bool) LoaderInitOption {
-//	return &loaderConfigFunc{
-//		func() {
-//			if consumerConfig != nil && !must {
-//				return
-//			}
-//			if errCon := consumer.ConsumerInit(confConFile); errCon != nil {
-//				log.Printf("[consumerInit] %#v", errCon)
-//				consumerConfig = nil
-//			} else if confBaseFile == "" {
-//				// Check if there are some important key fields missing,
-//				// if so, we set a default value for it
-//				setDefaultValue(consumerConfig)
-//				// Even though baseConfig has been initialized, we override it
-//				// because we think read from loaderConf file is correct loaderConf
-//				baseConfig = &consumerConfig.BaseConfig
-//			}
-//		},
-//		func() {
-//			loadConsumerConfig()
-//		},
-//	}
-//}
-//
-//func ProviderInitOption(confProFile string) LoaderInitOption {
-//	return providerInitOption(confProFile, false)
-//}
-//
-//func ProviderMustInitOption(confProFile string) LoaderInitOption {
-//	return providerInitOption(confProFile, true)
-//}
-//
-//func providerInitOption(confProFile string, must bool) LoaderInitOption {
-//	return &loaderConfigFunc{
-//		func() {
-//			if providerConfig != nil && !must {
-//				return
-//			}
-//			if errPro := provider.ProviderInit(confProFile); errPro != nil {
-//				log.Printf("[providerInit] %#v", errPro)
-//				providerConfig = nil
-//			} else if confBaseFile == "" {
-//				// Check if there are some important key fields missing,
-//				// if so, we set a default value for it
-//				setDefaultValue(providerConfig)
-//				// Even though baseConfig has been initialized, we override it
-//				// because we think read from loaderConf file is correct loaderConf
-//				baseConfig = &providerConfig.BaseConfig
-//			}
-//		},
-//		func() {
-//			loadProviderConfig()
-//		},
-//	}
-//}
-//
-//func RouterInitOption(crf string) LoaderInitOption {
-//	return &loaderConfigFunc{
-//		func() {
-//			confRouterFile = crf
-//		},
-//		func() {
-//			initRouter()
-//		},
-//	}
-//}
-//
-//func BaseInitOption(cbf string) LoaderInitOption {
-//	return &loaderConfigFunc{
-//		func() {
-//			if cbf == "" {
-//				return
-//			}
-//			confBaseFile = cbf
-//			if err := base.BaseInit(cbf); err != nil {
-//				log.Printf("[BaseInit] %#v", err)
-//				baseConfig = nil
-//			}
-//		},
-//		func() {
-//			// init the global event dispatcher
-//			extension.SetAndInitGlobalDispatcher(GetBaseConfig().EventDispatcherType)
-//		},
-//	}
-//}
->>>>>>> 26aa12b8
+}