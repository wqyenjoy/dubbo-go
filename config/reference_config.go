--- conflicted
+++ resolved
@@ -258,16 +258,16 @@
 	c.Implement(genericService)
 }
 
-<<<<<<< HEAD
+
 // GetInvoker get invoker from ReferenceConfig
 func (c *ReferenceConfig) GetInvoker() protocol.Invoker {
 	return c.invoker
-=======
+}
+
 func publishConsumerDefinition(url *common.URL) {
 	if remoteMetadataService, err := extension.GetRemoteMetadataService(); err == nil && remoteMetadataService != nil {
 		remoteMetadataService.PublishServiceDefinition(url)
 	}
->>>>>>> 91304664
 }
 
 // postProcessConfig asks registered ConfigPostProcessor to post-process the current ReferenceConfig.
