/*
 * Licensed to the Apache Software Foundation (ASF) under one or more
 * contributor license agreements.  See the NOTICE file distributed with
 * this work for additional information regarding copyright ownership.
 * The ASF licenses this file to You under the Apache License, Version 2.0
 * (the "License"); you may not use this file except in compliance with
 * the License.  You may obtain a copy of the License at
 *
 *     http://www.apache.org/licenses/LICENSE-2.0
 *
 * Unless required by applicable law or agreed to in writing, software
 * distributed under the License is distributed on an "AS IS" BASIS,
 * WITHOUT WARRANTIES OR CONDITIONS OF ANY KIND, either express or implied.
 * See the License for the specific language governing permissions and
 * limitations under the License.
 */

package config

import (
	perrors "github.com/pkg/errors"
)

import (
	"dubbo.apache.org/dubbo-go/v3/common"
	"dubbo.apache.org/dubbo-go/v3/common/constant"
	"dubbo.apache.org/dubbo-go/v3/common/extension"
	"dubbo.apache.org/dubbo-go/v3/common/logger"
	"dubbo.apache.org/dubbo-go/v3/config/instance"
)

// MetadataReportConfig is app level configuration
type MetadataReportConfig struct {
	Protocol string `required:"true"  yaml:"protocol"  json:"protocol,omitempty"`
	Address  string `required:"true" yaml:"address" json:"address"`
	Username string `yaml:"username" json:"username,omitempty"`
	Password string `yaml:"password" json:"password,omitempty"`
	Timeout  string `yaml:"timeout" json:"timeout,omitempty"`
	Group    string `yaml:"group" json:"group,omitempty"`
	// metadataType of this application is defined by application config, local or remote
	metadataType string
}

// Prefix dubbo.consumer
func (MetadataReportConfig) Prefix() string {
	return constant.MetadataReportPrefix
}

func (mc *MetadataReportConfig) Init(rc *RootConfig) error {
	if mc == nil {
		return nil
	}
	mc.metadataType = rc.Application.MetadataType
	return mc.StartMetadataReport()
}

func (mc *MetadataReportConfig) ToUrl() (*common.URL, error) {
	res, err := common.NewURL(mc.Address,
		common.WithUsername(mc.Username),
		common.WithPassword(mc.Password),
		common.WithLocation(mc.Address),
		common.WithProtocol(mc.Protocol),
<<<<<<< HEAD
		common.WithParamsValue(constant.MetadatatypeKey, mc.MetadataType),
=======
		common.WithParamsValue(constant.MetadataTypeKey, mc.metadataType),
>>>>>>> 27aaaa9f
	)
	if err != nil || len(res.Protocol) == 0 {
		return nil, perrors.New("Invalid MetadataReport Config.")
	}
	res.SetParam("metadata", res.Protocol)
	return res, nil
}

func (mc *MetadataReportConfig) IsValid() bool {
	return len(mc.Protocol) != 0
}

// StartMetadataReport: The entry of metadata report start
func (mc *MetadataReportConfig) StartMetadataReport() error {
	if mc == nil || !mc.IsValid() {
		return nil
	}
	if tmpUrl, err := mc.ToUrl(); err == nil {
		instance.GetMetadataReportInstance(tmpUrl)
		return nil
	} else {
		return perrors.Wrap(err, "Start MetadataReport failed.")
	}
}

func publishServiceDefinition(url *common.URL) {
	localService, err := extension.GetLocalMetadataService(constant.DefaultKey)
	if err != nil {
		logger.Warnf("get local metadata service failed, please check if you have imported _ \"dubbo.apache.org/dubbo-go/v3/metadata/service/local\"")
		return
	}
	localService.PublishServiceDefinition(url)
<<<<<<< HEAD
	if url.GetParam(constant.MetadatatypeKey, "") != constant.REMOTE_METADATA_STORAGE_TYPE {
=======
	if url.GetParam(constant.MetadataTypeKey, "") != constant.RemoteMetadataStorageType {
>>>>>>> 27aaaa9f
		return
	}
	if remoteMetadataService, err := extension.GetRemoteMetadataService(); err == nil && remoteMetadataService != nil {
		remoteMetadataService.PublishServiceDefinition(url)
	}
}

//
// selectMetadataServiceExportedURL get already be exported url
func selectMetadataServiceExportedURL() *common.URL {
	var selectedUrl *common.URL
	metaDataService, err := extension.GetLocalMetadataService(constant.DefaultKey)
	if err != nil {
		logger.Warnf("get metadata service exporter failed, pls check if you import _ \"dubbo.apache.org/dubbo-go/v3/metadata/service/local\"")
		return nil
	}
	urlList, err := metaDataService.GetExportedURLs(constant.AnyValue, constant.AnyValue, constant.AnyValue, constant.AnyValue)
	if err != nil {
		panic(err)
	}
	if len(urlList) == 0 {
		return nil
	}
	for _, url := range urlList {
		selectedUrl = url
		// rest first
		if url.Protocol == "rest" {
			break
		}
	}
	return selectedUrl
}

type MetadataReportConfigBuilder struct {
	metadataReportConfig *MetadataReportConfig
}

// nolint
func NewMetadataReportConfigBuilder() *MetadataReportConfigBuilder {
	return &MetadataReportConfigBuilder{metadataReportConfig: &MetadataReportConfig{}}
}

// nolint
func (mrcb *MetadataReportConfigBuilder) SetProtocol(protocol string) *MetadataReportConfigBuilder {
	mrcb.metadataReportConfig.Protocol = protocol
	return mrcb
}

// nolint
func (mrcb *MetadataReportConfigBuilder) SetAddress(address string) *MetadataReportConfigBuilder {
	mrcb.metadataReportConfig.Address = address
	return mrcb
}

// nolint
func (mrcb *MetadataReportConfigBuilder) SetUsername(username string) *MetadataReportConfigBuilder {
	mrcb.metadataReportConfig.Username = username
	return mrcb
}

// nolint
func (mrcb *MetadataReportConfigBuilder) SetPassword(password string) *MetadataReportConfigBuilder {
	mrcb.metadataReportConfig.Password = password
	return mrcb
}

// nolint
func (mrcb *MetadataReportConfigBuilder) SetTimeout(timeout string) *MetadataReportConfigBuilder {
	mrcb.metadataReportConfig.Timeout = timeout
	return mrcb
}

// nolint
func (mrcb *MetadataReportConfigBuilder) SetGroup(group string) *MetadataReportConfigBuilder {
	mrcb.metadataReportConfig.Group = group
	return mrcb
}

// nolint
func (mrcb *MetadataReportConfigBuilder) Build() *MetadataReportConfig {
	// TODO Init
	return mrcb.metadataReportConfig
}<|MERGE_RESOLUTION|>--- conflicted
+++ resolved
@@ -60,11 +60,7 @@
 		common.WithPassword(mc.Password),
 		common.WithLocation(mc.Address),
 		common.WithProtocol(mc.Protocol),
-<<<<<<< HEAD
-		common.WithParamsValue(constant.MetadatatypeKey, mc.MetadataType),
-=======
 		common.WithParamsValue(constant.MetadataTypeKey, mc.metadataType),
->>>>>>> 27aaaa9f
 	)
 	if err != nil || len(res.Protocol) == 0 {
 		return nil, perrors.New("Invalid MetadataReport Config.")
@@ -97,11 +93,7 @@
 		return
 	}
 	localService.PublishServiceDefinition(url)
-<<<<<<< HEAD
-	if url.GetParam(constant.MetadatatypeKey, "") != constant.REMOTE_METADATA_STORAGE_TYPE {
-=======
 	if url.GetParam(constant.MetadataTypeKey, "") != constant.RemoteMetadataStorageType {
->>>>>>> 27aaaa9f
 		return
 	}
 	if remoteMetadataService, err := extension.GetRemoteMetadataService(); err == nil && remoteMetadataService != nil {
