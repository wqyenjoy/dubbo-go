--- conflicted
+++ resolved
@@ -179,48 +179,30 @@
 
 If u want to communicate with our community, pls scan the following  [dubbobo Ding-Ding QR code](https://mmbiz.qpic.cn/mmbiz_jpg/yvBJb5IiafvnHVBdtia30dxA2hKotr9DEckWsZ7aOJcDWDaSVMGwLmYv8GRgIQtqb4C2svicp8nVkMmGy7yKC5tyA/640?wx_fmt=jpeg&tp=webp&wxfrom=5&wx_lazy=1&wx_co=1) or search our commnity DingDing group code 31363295.
 
-<<<<<<< HEAD
+<a href="http://alexstocks.github.io/html/dubbogo.html">
+<img src="./doc/pic/misc/dubbogo-dingding.png"  height="80" width="80"></a>
+
+If u want to visit the wechat group, pls add my wechat AlexanderStocks.
+
+We welcome the friends who can give us constructing suggestions instead of known-nothing.
+
+## Benchmark
+
+Benchmark project [dubbo-go-benchmark](https://github.com/dubbogo/dubbo-go-benchmark).
+
+About dubbo-go benchmarking report, please refer to [dubbo benchmarking report](https://github.com/apache/dubbo-go/wiki/Benchmark-test-of-dubbo) & [jsonrpc benchmarking report](https://github.com/apache/dubbo-go/wiki/Benchmark-test-of-jsonrpc).
+
+## [User List](https://github.com/apache/dubbo-go/issues/2)
+
+If you are using [apache/dubbo-go](github.com/apache/dubbo-go) and think that it helps you or want do some contributions to it, please add your company to to [the user list](https://github.com/apache/dubbo-go/issues/2) to let us know your needs.
+
+
 <div>
 <table>
   <tbody>
   <tr></tr>
     <tr>
       <td align="center"  valign="middle">
-        <a href="http://alexstocks.github.io/html/dubbogo.html" target="_blank">
-          <img width="80px" height="85px" src="./doc/pic/misc/dubbogo-dingding.png">
-        </a>
-      </td>
-    </tr>
-    <tr></tr>
-  </tbody>
-</table>
-</div>
-=======
-<a href="http://alexstocks.github.io/html/dubbogo.html">
-<img src="./doc/pic/misc/dubbogo-dingding.png"  height="80" width="80"></a>
->>>>>>> 5c760406
-
-If u want to visit the wechat group, pls add my wechat AlexanderStocks.
-
-We welcome the friends who can give us constructing suggestions instead of known-nothing.
-
-## Benchmark
-
-Benchmark project [dubbo-go-benchmark](https://github.com/dubbogo/dubbo-go-benchmark).
-
-About dubbo-go benchmarking report, please refer to [dubbo benchmarking report](https://github.com/apache/dubbo-go/wiki/Benchmark-test-of-dubbo) & [jsonrpc benchmarking report](https://github.com/apache/dubbo-go/wiki/Benchmark-test-of-jsonrpc).
-
-## [User List](https://github.com/apache/dubbo-go/issues/2)
-
-If you are using [apache/dubbo-go](github.com/apache/dubbo-go) and think that it helps you or want do some contributions to it, please add your company to to [the user list](https://github.com/apache/dubbo-go/issues/2) to let us know your needs.
-
-
-<div>
-<table>
-  <tbody>
-  <tr></tr>
-    <tr>
-      <td align="center"  valign="middle">
         <a href="" target="_blank">
           <img width="222px"  src="https://pic.c-ctrip.com/common/c_logo2013.png">
         </a>
