/*
 * Licensed to the Apache Software Foundation (ASF) under one or more
 * contributor license agreements.  See the NOTICE file distributed with
 * this work for additional information regarding copyright ownership.
 * The ASF licenses this file to You under the Apache License, Version 2.0
 * (the "License"); you may not use this file except in compliance with
 * the License.  You may obtain a copy of the License at
 *
 *     http://www.apache.org/licenses/LICENSE-2.0
 *
 * Unless required by applicable law or agreed to in writing, software
 * distributed under the License is distributed on an "AS IS" BASIS,
 * WITHOUT WARRANTIES OR CONDITIONS OF ANY KIND, either express or implied.
 * See the License for the specific language governing permissions and
 * limitations under the License.
 */

package consul

import (
	"encoding/base64"
	"fmt"
	"strconv"
	"sync"
	"time"
)

import (
	"github.com/dubbogo/gost/container/set"
	"github.com/dubbogo/gost/hash/page"
	consul "github.com/hashicorp/consul/api"
	"github.com/hashicorp/consul/api/watch"
	perrors "github.com/pkg/errors"
)

import (
	"github.com/apache/dubbo-go/common/constant"
	"github.com/apache/dubbo-go/common/extension"
	"github.com/apache/dubbo-go/common/logger"
	"github.com/apache/dubbo-go/config"
	"github.com/apache/dubbo-go/registry"
)

const (
	enable                 = "enable"
	watch_type             = "type"
	watch_type_service     = "service"
	watch_service          = "service"
	watch_passingonly      = "passingonly"
	watch_passingonly_true = true
)

var errConsulClientClosed = perrors.New("consul client is closed")

// init will put the service discovery into extension
func init() {
	extension.SetServiceDiscovery(constant.CONSUL_KEY, newConsulServiceDiscovery)
}

// consulServiceDiscovery is the implementation of service discovery based on consul.
type consulServiceDiscovery struct {
	// descriptor is a short string about the basic information of this instance
	descriptor string
	clientLock sync.RWMutex
	// Consul client.
	consulClient                   *consul.Client
	checkPassInterval              int64
	tag                            string
	address                        string
	deregisterCriticalServiceAfter string
	ttl                            sync.Map
	*consul.Config
}

// newConsulServiceDiscovery will create new service discovery instance
// use double-check pattern to reduce race condition
func newConsulServiceDiscovery(name string) (registry.ServiceDiscovery, error) {
	sdc, ok := config.GetBaseConfig().GetServiceDiscoveries(name)
	if !ok || len(sdc.RemoteRef) == 0 {
		return nil, perrors.New("could not init the instance because the config is invalid")
	}

	remoteConfig, ok := config.GetBaseConfig().GetRemoteConfig(sdc.RemoteRef)
	if !ok {
		return nil, perrors.New("could not find the remote config for name: " + sdc.RemoteRef)
	}

	descriptor := fmt.Sprintf("consul-service-discovery[%s]", remoteConfig.Address)

	config := &consul.Config{Address: remoteConfig.Address, Token: remoteConfig.Params[constant.ACL_TOKEN]}
	client, err := consul.NewClient(config)
	if err != nil {
		return nil, perrors.WithMessage(err, "create consul client failed.")
	}

	return &consulServiceDiscovery{
		address:                        remoteConfig.Address,
		descriptor:                     descriptor,
		checkPassInterval:              getCheckPassInterval(remoteConfig.Params),
		Config:                         config,
		tag:                            remoteConfig.Params[constant.QUERY_TAG],
		consulClient:                   client,
		deregisterCriticalServiceAfter: getDeregisterAfter(remoteConfig.Params),
		clientLock:                     sync.RWMutex{},
	}, nil
}

func (csd *consulServiceDiscovery) String() string {
	return csd.descriptor
}

// nolint
func (csd *consulServiceDiscovery) getConsulClient() *consul.Client {
	csd.clientLock.RLock()
	defer csd.clientLock.RUnlock()
	return csd.consulClient
}

// nolint
func (csd *consulServiceDiscovery) setConsulClient(consulClient *consul.Client) {
	csd.clientLock.Lock()
	defer csd.clientLock.Unlock()
	csd.consulClient = consulClient
}

func (csd *consulServiceDiscovery) Destroy() error {
	csd.setConsulClient(nil)
	csd.ttl.Range(func(key, t interface{}) bool {
		close(t.(chan struct{}))
		csd.ttl.Delete(key)
		return true
	})
	return nil
}

func (csd *consulServiceDiscovery) Register(instance registry.ServiceInstance) error {
	var (
		err          error
		consulClient *consul.Client
	)
	ins, _ := csd.buildRegisterInstance(instance)
	if consulClient = csd.getConsulClient(); consulClient == nil {
		return errConsulClientClosed
	}
	err = consulClient.Agent().ServiceRegister(ins)
	if err != nil {
		logger.Errorf("consul register the instance %s fail:%v", instance.GetServiceName(), err)
		return perrors.WithMessage(err, "consul could not register the instance. "+instance.GetServiceName())
	}

	return csd.registerTtl(instance)
}

func (csd *consulServiceDiscovery) registerTtl(instance registry.ServiceInstance) error {
	var (
		err          error
		consulClient *consul.Client
	)

	checkID := buildID(instance)

	stopChan := make(chan struct{})
	csd.ttl.LoadOrStore(buildID(instance), stopChan)

	period := time.Duration(csd.checkPassInterval/8) * time.Millisecond
	timer := time.NewTicker(period)
	go func() {
		defer timer.Stop()
		for {
			select {
			case <-timer.C:
				if consulClient = csd.getConsulClient(); consulClient == nil {
					logger.Debugf("consul client is closed!")
					return
				}
				err = consulClient.Agent().PassTTL(fmt.Sprintf("service:%s", checkID), "")
				if err != nil {
					logger.Warnf("pass ttl heartbeat fail:%v", err)
					break
				}
				logger.Debugf("passed ttl heartbeat for %s", checkID)
				break
			case <-stopChan:
				logger.Info("ttl %s for service %s is stopped", checkID, instance.GetServiceName())
				return
			}
		}
	}()
	return nil
}

func (csd *consulServiceDiscovery) Update(instance registry.ServiceInstance) error {
	var (
		err          error
		consulClient *consul.Client
	)
	ins, _ := csd.buildRegisterInstance(instance)
	consulClient = csd.getConsulClient()
	if consulClient == nil {
		return errConsulClientClosed
	}
	err = consulClient.Agent().ServiceDeregister(buildID(instance))
	if err != nil {
		logger.Warnf("unregister instance %s fail:%v", instance.GetServiceName(), err)
	}
	return consulClient.Agent().ServiceRegister(ins)
}

func (csd *consulServiceDiscovery) Unregister(instance registry.ServiceInstance) error {
	var (
		err          error
		consulClient *consul.Client
	)
	if consulClient = csd.getConsulClient(); consulClient == nil {
		return errConsulClientClosed
	}
	err = consulClient.Agent().ServiceDeregister(buildID(instance))
	if err != nil {
		logger.Errorf("unregister service instance %s,error: %v", instance.GetID(), err)
		return err
	}
	stopChanel, ok := csd.ttl.Load(buildID(instance))
	if !ok {
		logger.Warnf("ttl for service instance %s didn't exist", instance.GetID())
		return nil
	}
	close(stopChanel.(chan struct{}))
	csd.ttl.Delete(buildID(instance))
	return nil
}

func (csd *consulServiceDiscovery) GetDefaultPageSize() int {
	return registry.DefaultPageSize
}

func (csd *consulServiceDiscovery) GetServices() *gxset.HashSet {
	var (
		err          error
		consulClient *consul.Client
		services     map[string][]string
	)
	res := gxset.NewSet()
	if consulClient = csd.getConsulClient(); consulClient == nil {
		logger.Warnf("consul client is closed!")
		return res
	}
	services, _, err = consulClient.Catalog().Services(nil)
	if err != nil {
		logger.Errorf("get services,error: %v", err)
		return res
	}

	for service := range services {
		res.Add(service)
	}
	return res
}

// encodeConsulMetadata because consul validate key strictly.
func encodeConsulMetadata(metadata map[string]string) map[string]string {
	consulMetadata := make(map[string]string, len(metadata))
	encoder := base64.RawStdEncoding
	for k, v := range metadata {
		consulMetadata[encoder.EncodeToString([]byte(k))] = v
	}
	return consulMetadata
}

// nolint
func decodeConsulMetadata(metadata map[string]string) map[string]string {
	dubboMetadata := make(map[string]string, len(metadata))
	encoder := base64.RawStdEncoding
	for k, v := range metadata {
		kBytes, err := encoder.DecodeString(k)
		if err != nil {
			logger.Warnf("can not decoded consul metadata key %s", k)
			continue
		}
		dubboMetadata[string(kBytes)] = v
	}
	return dubboMetadata
}

func (csd *consulServiceDiscovery) GetInstances(serviceName string) []registry.ServiceInstance {
	var (
		err          error
		consulClient *consul.Client
		instances    []*consul.ServiceEntry
	)
	if consulClient = csd.getConsulClient(); consulClient == nil {
		logger.Warn("consul client is closed!")
		return nil
	}
	instances, _, err = consulClient.Health().Service(serviceName, csd.tag, true, &consul.QueryOptions{
		WaitTime: time.Duration(csd.checkPassInterval),
	})

	if err != nil {
		logger.Errorf("get instances for service %s,error: %v", serviceName, err)
		return nil
	}

	res := make([]registry.ServiceInstance, 0, len(instances))
	for _, ins := range instances {
		metadata := ins.Service.Meta

		// enable status
		enableStr := metadata[enable]
		delete(metadata, enable)
		enable, _ := strconv.ParseBool(enableStr)
		metadata = decodeConsulMetadata(metadata)

		// health status
		status := ins.Checks.AggregatedStatus()
		healthy := false
		if status == consul.HealthPassing {
			healthy = true
		}
		res = append(res, &registry.DefaultServiceInstance{
			ID:          ins.Service.ID,
			ServiceName: ins.Service.Service,
			Host:        ins.Service.Address,
			Port:        ins.Service.Port,
			Enable:      enable,
			Healthy:     healthy,
			Metadata:    metadata,
		})
	}

	return res
}

func (csd *consulServiceDiscovery) GetInstancesByPage(serviceName string, offset int, pageSize int) gxpage.Pager {
	all := csd.GetInstances(serviceName)
	res := make([]interface{}, 0, pageSize)
	for i := offset; i < len(all) && i < offset+pageSize; i++ {
		res = append(res, all[i])
	}
	return gxpage.NewPage(offset, pageSize, res, len(all))
}

func (csd *consulServiceDiscovery) GetHealthyInstancesByPage(serviceName string, offset int, pageSize int, healthy bool) gxpage.Pager {
	all := csd.GetInstances(serviceName)
	res := make([]interface{}, 0, pageSize)
	// could not use res = all[a:b] here because the res should be []interface{}, not []ServiceInstance
	var (
		i     = offset
		count = 0
	)
	for i < len(all) && count < pageSize {
		ins := all[i]
		if ins.IsHealthy() == healthy {
			res = append(res, all[i])
			count++
		}
		i++
	}
	return gxpage.NewPage(offset, pageSize, res, len(all))
}

func (csd *consulServiceDiscovery) GetRequestInstances(serviceNames []string, offset int, requestedSize int) map[string]gxpage.Pager {
	res := make(map[string]gxpage.Pager, len(serviceNames))
	for _, name := range serviceNames {
		res[name] = csd.GetInstancesByPage(name, offset, requestedSize)
	}
	return res
}

func (csd *consulServiceDiscovery) AddListener(listener *registry.ServiceInstancesChangedListener) error {
<<<<<<< HEAD
	for _, v := range listener.ServiceNames.Values() {
		serviceName := v.(string)
		params := make(map[string]interface{}, 8)
		params[watch_type] = watch_type_service
		params[watch_service] = serviceName
		params[watch_passingonly] = watch_passingonly_true
		plan, err := watch.Parse(params)
		if err != nil {
			logger.Errorf("add listener for service %s,error:%v", serviceName, err)
			return err
=======
	params := make(map[string]interface{}, 8)
	params[watch_type] = watch_type_service
	params[watch_service] = listener.ServiceName
	params[watch_passingonly] = watch_passingonly_true
	plan, err := watch.Parse(params)
	if err != nil {
		logger.Errorf("add listener for service %s,error:%v", listener.ServiceName, err)
		return err
	}

	plan.Handler = func(idx uint64, raw interface{}) {
		services, ok := raw.([]*consul.ServiceEntry)
		if !ok {
			err = perrors.New("handler get non ServiceEntry type parameter")
			return
>>>>>>> 6463de0e
		}

		plan.Handler = func(idx uint64, raw interface{}) {
			services, ok := raw.([]*consul.ServiceEntry)
			if !ok {
				err = perrors.New("handler get non ServiceEntry type parameter")
				return
			}
			instances := make([]registry.ServiceInstance, 0, len(services))
			for _, ins := range services {
				metadata := ins.Service.Meta

				// enable status
				enableStr := metadata[enable]
				delete(metadata, enable)
				enable, _ := strconv.ParseBool(enableStr)

				// health status
				status := ins.Checks.AggregatedStatus()
				healthy := false
				if status == consul.HealthPassing {
					healthy = true
				}
				instances = append(instances, &registry.DefaultServiceInstance{
					Id:          ins.Service.ID,
					ServiceName: ins.Service.Service,
					Host:        ins.Service.Address,
					Port:        ins.Service.Port,
					Enable:      enable,
					Healthy:     healthy,
					Metadata:    metadata,
				})
			}
			e := csd.DispatchEventForInstances(serviceName, instances)
			if e != nil {
				logger.Errorf("Dispatching event got exception, service name: %s, err: %v", serviceName, err)
			}
<<<<<<< HEAD
=======
			instances = append(instances, &registry.DefaultServiceInstance{
				ID:          ins.Service.ID,
				ServiceName: ins.Service.Service,
				Host:        ins.Service.Address,
				Port:        ins.Service.Port,
				Enable:      enable,
				Healthy:     healthy,
				Metadata:    metadata,
			})
		}
		e := csd.DispatchEventForInstances(listener.ServiceName, instances)
		if e != nil {
			logger.Errorf("Dispatching event got exception, service name: %s, err: %v", listener.ServiceName, err)
>>>>>>> 6463de0e
		}
		go func() {
			err = plan.RunWithConfig(csd.Config.Address, csd.Config)
			if err != nil {
				logger.Error("consul plan run failure!error:%v", err)
			}
		}()
	}
	return nil
}

func (csd *consulServiceDiscovery) DispatchEventByServiceName(serviceName string) error {
	return csd.DispatchEventForInstances(serviceName, csd.GetInstances(serviceName))
}

func (csd *consulServiceDiscovery) DispatchEventForInstances(serviceName string, instances []registry.ServiceInstance) error {
	return csd.DispatchEvent(registry.NewServiceInstancesChangedEvent(serviceName, instances))
}

func (csd *consulServiceDiscovery) DispatchEvent(event *registry.ServiceInstancesChangedEvent) error {
	extension.GetGlobalDispatcher().Dispatch(event)
	return nil
}

func (csd *consulServiceDiscovery) buildRegisterInstance(instance registry.ServiceInstance) (*consul.AgentServiceRegistration, error) {
	metadata := instance.GetMetadata()
	metadata = encodeConsulMetadata(metadata)
	metadata[enable] = strconv.FormatBool(instance.IsEnable())
	// check
	check := csd.buildCheck()

	return &consul.AgentServiceRegistration{
		ID:      buildID(instance),
		Name:    instance.GetServiceName(),
		Port:    instance.GetPort(),
		Address: instance.GetHost(),
		Meta:    metadata,
		Check:   &check,
	}, nil
}

func (csd *consulServiceDiscovery) buildCheck() consul.AgentServiceCheck {
	return consul.AgentServiceCheck{
		TTL:                            strconv.FormatInt(csd.checkPassInterval/1000, 10) + "s",
		DeregisterCriticalServiceAfter: csd.deregisterCriticalServiceAfter,
	}
}

// nolint
func getCheckPassInterval(params map[string]string) int64 {
	checkPassIntervalStr, ok := params[constant.CHECK_PASS_INTERVAL]
	if !ok {
		return constant.DEFAULT_CHECK_PASS_INTERVAL
	}
	checkPassInterval, err := strconv.ParseInt(checkPassIntervalStr, 10, 64)
	if err != nil {
		logger.Warnf("consul service discovery remote config error:%s", checkPassIntervalStr)
		return constant.DEFAULT_CHECK_PASS_INTERVAL
	}
	return checkPassInterval
}

// nolint
func getDeregisterAfter(metadata map[string]string) string {
	deregister, ok := metadata[constant.DEREGISTER_AFTER]
	if !ok || len(deregister) == 0 {
		deregister = constant.DEFAULT_DEREGISTER_TIME
	}
	return deregister
}

// nolint
func buildID(instance registry.ServiceInstance) string {
	id := fmt.Sprintf("id:%s,serviceName:%s,host:%s,port:%d", instance.GetID(), instance.GetServiceName(), instance.GetHost(), instance.GetPort())
	return id
}<|MERGE_RESOLUTION|>--- conflicted
+++ resolved
@@ -367,7 +367,6 @@
 }
 
 func (csd *consulServiceDiscovery) AddListener(listener *registry.ServiceInstancesChangedListener) error {
-<<<<<<< HEAD
 	for _, v := range listener.ServiceNames.Values() {
 		serviceName := v.(string)
 		params := make(map[string]interface{}, 8)
@@ -378,23 +377,6 @@
 		if err != nil {
 			logger.Errorf("add listener for service %s,error:%v", serviceName, err)
 			return err
-=======
-	params := make(map[string]interface{}, 8)
-	params[watch_type] = watch_type_service
-	params[watch_service] = listener.ServiceName
-	params[watch_passingonly] = watch_passingonly_true
-	plan, err := watch.Parse(params)
-	if err != nil {
-		logger.Errorf("add listener for service %s,error:%v", listener.ServiceName, err)
-		return err
-	}
-
-	plan.Handler = func(idx uint64, raw interface{}) {
-		services, ok := raw.([]*consul.ServiceEntry)
-		if !ok {
-			err = perrors.New("handler get non ServiceEntry type parameter")
-			return
->>>>>>> 6463de0e
 		}
 
 		plan.Handler = func(idx uint64, raw interface{}) {
@@ -419,7 +401,7 @@
 					healthy = true
 				}
 				instances = append(instances, &registry.DefaultServiceInstance{
-					Id:          ins.Service.ID,
+					ID:          ins.Service.ID,
 					ServiceName: ins.Service.Service,
 					Host:        ins.Service.Address,
 					Port:        ins.Service.Port,
@@ -432,22 +414,6 @@
 			if e != nil {
 				logger.Errorf("Dispatching event got exception, service name: %s, err: %v", serviceName, err)
 			}
-<<<<<<< HEAD
-=======
-			instances = append(instances, &registry.DefaultServiceInstance{
-				ID:          ins.Service.ID,
-				ServiceName: ins.Service.Service,
-				Host:        ins.Service.Address,
-				Port:        ins.Service.Port,
-				Enable:      enable,
-				Healthy:     healthy,
-				Metadata:    metadata,
-			})
-		}
-		e := csd.DispatchEventForInstances(listener.ServiceName, instances)
-		if e != nil {
-			logger.Errorf("Dispatching event got exception, service name: %s, err: %v", listener.ServiceName, err)
->>>>>>> 6463de0e
 		}
 		go func() {
 			err = plan.RunWithConfig(csd.Config.Address, csd.Config)
