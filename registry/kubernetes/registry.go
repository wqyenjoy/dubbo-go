--- conflicted
+++ resolved
@@ -114,14 +114,11 @@
 	return r.client.Create(path.Join(root, node), "")
 }
 
-<<<<<<< HEAD
 func (r *kubernetesRegistry) DoUnregister(root string, node string) error {
 	return perrors.New("DoUnregister is not support in kubernetesRegistry")
 }
 
-=======
 // DoSubscribe actually subscribe the provider URL
->>>>>>> b460d32f
 func (r *kubernetesRegistry) DoSubscribe(svc *common.URL) (registry.Listener, error) {
 
 	var (
@@ -154,14 +151,12 @@
 	return configListener, nil
 }
 
-<<<<<<< HEAD
+// nolint
 func (r *kubernetesRegistry) DoUnsubscribe(conf *common.URL) (registry.Listener, error) {
 	return nil, perrors.New("DoUnsubscribe is not support in kubernetesRegistry")
 }
 
-=======
 // InitListeners init listeners of kubernetes registry center
->>>>>>> b460d32f
 func (r *kubernetesRegistry) InitListeners() {
 	r.listener = kubernetes.NewEventListener(r.client)
 	r.configListener = NewConfigurationListener(r)
