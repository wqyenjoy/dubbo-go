package registry

import (
	"context"
	"sync"
	"time"
)

import (
	log "github.com/AlexStocks/log4go"
	jerrors "github.com/juju/errors"
)

import (
	"github.com/dubbo/dubbo-go/cluster/directory"
	"github.com/dubbo/dubbo-go/common/extension"
	"github.com/dubbo/dubbo-go/config"
	"github.com/dubbo/dubbo-go/protocol"
)

type Options struct {
	serviceTTL time.Duration
}
type Option func(*Options)

func WithServiceTTL(ttl time.Duration) Option {
	return func(o *Options) {
		o.serviceTTL = ttl
	}
}

type RegistryDirectory struct {
	directory.BaseDirectory
	cacheInvokers    []protocol.Invoker
	listenerLock     sync.Mutex
	serviceType      string
	registry         Registry
	cacheInvokersMap sync.Map //use sync.map
	//cacheInvokersMap map[string]protocol.Invoker
	Options
}

func NewRegistryDirectory(ctx context.Context, url *config.RegistryURL, registry Registry, opts ...Option) *RegistryDirectory {
	options := Options{
		//default 300s
		serviceTTL: time.Duration(300e9),
	}
	for _, opt := range opts {
		opt(&options)
	}

	return &RegistryDirectory{
		BaseDirectory:    directory.NewBaseDirectory(ctx, url),
		cacheInvokers:    []protocol.Invoker{},
		cacheInvokersMap: sync.Map{},
		serviceType:      url.URL.Service,
		registry:         registry,
		Options:          options,
	}
}

//subscibe from registry
func (dir *RegistryDirectory) subscribe(url config.URL) {
	for {
		if dir.registry.IsClosed() {
			log.Warn("event listener game over.")
			return
		}

		listener, err := dir.registry.Subscribe(url)
		if err != nil {
			if dir.registry.IsClosed() {
				log.Warn("event listener game over.")
				return
			}
			log.Warn("getListener() = err:%s", jerrors.ErrorStack(err))
			time.Sleep(time.Duration(RegistryConnDelay) * time.Second)
			continue
		}

		for {
			if serviceEvent, err := listener.Next(); err != nil {
				log.Warn("Selector.watch() = error{%v}", jerrors.ErrorStack(err))
				listener.Close()
				time.Sleep(time.Duration(RegistryConnDelay) * time.Second)
				return
			} else {
				go dir.update(serviceEvent)
			}

		}

	}
}

//subscribe service from registry , and update the cacheServices
func (dir *RegistryDirectory) update(res *ServiceEvent) {
	if res == nil {
		return
	}

	log.Debug("registry update, result{%s}", res)

	log.Debug("update service name: %s!", res.Service)

	dir.refreshInvokers(res)
}

func (dir *RegistryDirectory) refreshInvokers(res *ServiceEvent) {
	var newCacheInvokersMap sync.Map

	switch res.Action {
	case ServiceAdd:
		//dir.cacheService.Add(res.Service, dir.serviceTTL)
		newCacheInvokersMap = dir.cacheInvoker(res.Service)
	case ServiceDel:
		//dir.cacheService.Del(res.Service, dir.serviceTTL)
		newCacheInvokersMap = dir.uncacheInvoker(res.Service)
		log.Info("selector delete service url{%s}", res.Service)
	default:
		return
	}

	newInvokers := dir.toGroupInvokers(newCacheInvokersMap)

	dir.listenerLock.Lock()
	defer dir.listenerLock.Unlock()
	dir.cacheInvokers = newInvokers
}

func (dir *RegistryDirectory) toGroupInvokers(newInvokersMap sync.Map) []protocol.Invoker {

	newInvokersList := []protocol.Invoker{}
	groupInvokersMap := make(map[string][]protocol.Invoker)
	groupInvokersList := []protocol.Invoker{}

	newInvokersMap.Range(func(key, value interface{}) bool {
		newInvokersList = append(newInvokersList, value.(protocol.Invoker))
		return true
	})

	for _, invoker := range newInvokersList {
		group := invoker.GetUrl().(*config.URL).Group

		if _, ok := groupInvokersMap[group]; ok {
			groupInvokersMap[group] = append(groupInvokersMap[group], invoker)
		} else {
			groupInvokersMap[group] = []protocol.Invoker{}
		}
	}
	if len(groupInvokersMap) == 1 {
		//len is 1 it means no group setting ,so do not need cluster again
		groupInvokersList = groupInvokersMap[""]
	} else {
		for _, invokers := range groupInvokersMap {
			staticDir := directory.NewStaticDirectory(dir.Context(), invokers)
			cluster := extension.GetCluster(dir.GetUrl().(*config.RegistryURL).URL.Cluster, dir.Context())
			groupInvokersList = append(groupInvokersList, cluster.Join(staticDir))
		}
	}

	return groupInvokersList
}

<<<<<<< HEAD
func (dir *RegistryDirectory) uncacheInvoker(url config.URL) sync.Map {
	log.Debug("service will be deleted in cache invokers: invokers key is  %s!", url.ToFullString())
	newCacheInvokers := dir.cacheInvokersMap
	newCacheInvokers.Delete(url.ToFullString())
	return newCacheInvokers
}

func (dir *RegistryDirectory) cacheInvoker(url config.URL) sync.Map {
	//check the url's protocol is equal to the protocol which is configured in reference config
	referenceUrl := dir.GetUrl().(*config.RegistryURL).URL
	newCacheInvokers := dir.cacheInvokersMap
	if url.Protocol == referenceUrl.Protocol {
		url = mergeUrl(url, referenceUrl)

		if _, ok := newCacheInvokers.Load(url.ToFullString()); !ok {

			log.Debug("service will be added in cache invokers: invokers key is  %s!", url.ToFullString())
			newInvoker,err := extension.GetProtocolExtension(url.Protocol).Refer(url)
			if err!=nil{
=======
func (dir *RegistryDirectory) List() {
>>>>>>> a35e160e

			}
			newCacheInvokers.Store(url.ToFullString(), newInvoker)
		}
	}
	return newCacheInvokers
}

//select the protocol invokers from the directory
func (dir *RegistryDirectory) List(invocation protocol.Invocation) []protocol.Invoker {
	//TODO:router
	return dir.cacheInvokers
}

func (dir *RegistryDirectory) IsAvailable() bool {
	return true
}

func (dir *RegistryDirectory) Destroy() {
	dir.BaseDirectory.Destroy()
}

//  in this function we should merge the reference local url config into the service url from registry.
//for some reason(I have not finish the service module, so this function marked as TODO)
func mergeUrl(serviceUrl config.URL, referenceUrl config.URL) config.URL {
	return serviceUrl
}<|MERGE_RESOLUTION|>--- conflicted
+++ resolved
@@ -162,7 +162,6 @@
 	return groupInvokersList
 }
 
-<<<<<<< HEAD
 func (dir *RegistryDirectory) uncacheInvoker(url config.URL) sync.Map {
 	log.Debug("service will be deleted in cache invokers: invokers key is  %s!", url.ToFullString())
 	newCacheInvokers := dir.cacheInvokersMap
@@ -180,13 +179,7 @@
 		if _, ok := newCacheInvokers.Load(url.ToFullString()); !ok {
 
 			log.Debug("service will be added in cache invokers: invokers key is  %s!", url.ToFullString())
-			newInvoker,err := extension.GetProtocolExtension(url.Protocol).Refer(url)
-			if err!=nil{
-=======
-func (dir *RegistryDirectory) List() {
->>>>>>> a35e160e
-
-			}
+			newInvoker := extension.GetProtocolExtension(url.Protocol).Refer(&url)
 			newCacheInvokers.Store(url.ToFullString(), newInvoker)
 		}
 	}
