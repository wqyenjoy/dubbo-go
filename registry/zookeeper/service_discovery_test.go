/*
 * Licensed to the Apache Software Foundation (ASF) under one or more
 * contributor license agreements.  See the NOTICE file distributed with
 * this work for additional information regarding copyright ownership.
 * The ASF licenses this file to You under the Apache License, Version 2.0
 * (the "License"); you may not use this file except in compliance with
 * the License.  You may obtain a copy of the License at
 *
 *     http://www.apache.org/licenses/LICENSE-2.0
 *
 * Unless required by applicable law or agreed to in writing, software
 * distributed under the License is distributed on an "AS IS" BASIS,
 * WITHOUT WARRANTIES OR CONDITIONS OF ANY KIND, either express or implied.
 * See the License for the specific language governing permissions and
 * limitations under the License.
 */

package zookeeper

import (
	"context"
<<<<<<< HEAD
	"dubbo.apache.org/dubbo-go/v3/common/extension"
	"dubbo.apache.org/dubbo-go/v3/protocol"
	"dubbo.apache.org/dubbo-go/v3/registry"
	"dubbo.apache.org/dubbo-go/v3/registry/event"
	"dubbo.apache.org/dubbo-go/v3/remoting/nacos"
	"fmt"
	gxset "github.com/dubbogo/gost/container/set"
	"github.com/nacos-group/nacos-sdk-go/model"
	"github.com/nacos-group/nacos-sdk-go/vo"
	perrors "github.com/pkg/errors"
=======
>>>>>>> 9d88f318
	"sync"
	"testing"
)

import (
<<<<<<< HEAD
=======
	"github.com/nacos-group/nacos-sdk-go/model"
	"github.com/nacos-group/nacos-sdk-go/vo"

>>>>>>> 9d88f318
	"github.com/stretchr/testify/assert"
)

import (
	"dubbo.apache.org/dubbo-go/v3/common"
	"dubbo.apache.org/dubbo-go/v3/common/constant"
<<<<<<< HEAD
)

const testName = "test"

=======
	"dubbo.apache.org/dubbo-go/v3/protocol"
	"dubbo.apache.org/dubbo-go/v3/registry"
)

>>>>>>> 9d88f318
func Test_newZookeeperServiceDiscovery(t *testing.T) {
	url, _ := common.NewURL("dubbo://127.0.0.1:2181",
		common.WithParamsValue(constant.ClientNameKey, "zk-client"))
	sd, err := newZookeeperServiceDiscovery(url)
	assert.Nil(t, err)
	err = sd.Destroy()
	assert.Nil(t, err)

}
<<<<<<< HEAD

func TestFunction(t *testing.T) {

	extension.SetProtocol("mock", func() protocol.Protocol {
		return &mockProtocol{}
	})

	url, _ := common.NewURL("dubbo://127.0.0.1:8848")
	sd, _ := newMockNacosServiceDiscovery(url)
	defer func() {
		_ = sd.Destroy()
	}()

	ins := &registry.DefaultServiceInstance{
		ID:          "testID",
		ServiceName: testName,
		Host:        "127.0.0.1",
		Port:        2233,
		Enable:      true,
		Healthy:     true,
		Metadata:    nil,
	}
	ins.Metadata = map[string]string{"t1": "test12", constant.MetadataServiceURLParamsPropertyName: `{"protocol":"mock","timeout":"10000","version":"1.0.0","dubbo":"2.0.2","release":"2.7.6","port":"2233"}`}
	err := sd.Register(ins)
	assert.Nil(t, err)

	wg := &sync.WaitGroup{}
	wg.Add(1)
	tn := &testNotify{
		wg: wg,
		t:  t,
	}
	hs := gxset.NewSet()
	hs.Add(testName)

	sicl := event.NewServiceInstancesChangedListener(hs)
	sicl.AddListenerAndNotify(testName, tn)
	err = sd.AddListener(sicl)
	assert.NoError(t, err)

	ins = &registry.DefaultServiceInstance{
		ID:          "testID",
		ServiceName: testName,
		Host:        "127.0.0.1",
		Port:        2233,
		Enable:      true,
		Healthy:     true,
		Metadata:    nil,
	}
	ins.Metadata = map[string]string{"t1": "test12", constant.MetadataServiceURLParamsPropertyName: `{"protocol":"mock","timeout":"10000","version":"1.0.0","dubbo":"2.0.2","release":"2.7.6","port":"2233"}`}
	err = sd.Update(ins)
	assert.NoError(t, err)
	err = sd.Unregister(ins)
	assert.Nil(t, err)
}

func newMockNacosServiceDiscovery(url *common.URL) (registry.ServiceDiscovery, error) {
	discoveryURL := common.NewURLWithOptions(
		common.WithParams(url.GetParams()),
		common.WithParamsValue(constant.TimeoutKey, url.GetParam(constant.RegistryTimeoutKey, constant.DefaultRegTimeout)),
		common.WithParamsValue(constant.NacosGroupKey, url.GetParam(constant.RegistryGroupKey, defaultGroup)),
		common.WithParamsValue(constant.NacosUsername, url.Username),
		common.WithParamsValue(constant.NacosPassword, url.Password),
		common.WithParamsValue(constant.ClientNameKey, "nacos-client"),
		common.WithParamsValue(constant.NacosNamespaceID, url.GetParam(constant.RegistryNamespaceKey, "")))
	discoveryURL.Location = url.Location
	discoveryURL.Username = url.Username
	discoveryURL.Password = url.Password
	client, err := nacos.NewNacosClientByURL(discoveryURL)
	mc := mockClient{}
	client.SetClient(mc)
	if err != nil {
		return nil, perrors.WithMessage(err, "create nacos namingClient failed.")
	}

	descriptor := fmt.Sprintf("zk-service-discovery[%s]", discoveryURL.Location)

	group := url.GetParam(constant.RegistryGroupKey, defaultGroup)
	newInstance := &nacosServiceDiscovery{
		group:               group,
		namingClient:        client,
		descriptor:          descriptor,
		registryInstances:   []registry.ServiceInstance{},
		instanceListenerMap: make(map[string]*gxset.HashSet),
	}
	return newInstance, nil
=======
func Test_zookeeperServiceDiscovery_DataChange(t *testing.T) {
	serviceDiscovery := &zookeeperServiceDiscovery{}
	assert.Equal(t, registry.DefaultPageSize, serviceDiscovery.GetDefaultPageSize())
>>>>>>> 9d88f318
}

type testNotify struct {
	wg *sync.WaitGroup
	t  *testing.T
}

func (tn *testNotify) Notify(e *registry.ServiceEvent) {
<<<<<<< HEAD
	assert.Equal(tn.t, "2233", e.Service.Port)
=======
	assert.Equal(tn.t, "2181", e.Service.Port)
>>>>>>> 9d88f318
	tn.wg.Done()
}

func (tn *testNotify) NotifyAll([]*registry.ServiceEvent, func()) {}

type mockClient struct {
	instance []interface{}
}

func (c mockClient) RegisterInstance(param vo.RegisterInstanceParam) (bool, error) {
	return true, nil
}

func (c mockClient) DeregisterInstance(param vo.DeregisterInstanceParam) (bool, error) {
	return true, nil
}

func (c mockClient) UpdateInstance(param vo.UpdateInstanceParam) (bool, error) {
	return true, nil
}

func (c mockClient) GetService(param vo.GetServiceParam) (model.Service, error) {
	panic("implement me")
}

func (c mockClient) SelectInstances(param vo.SelectInstancesParam) ([]model.Instance, error) {
	panic("implement me")
}

func (c mockClient) SelectAllInstances(param vo.SelectAllInstancesParam) ([]model.Instance, error) {
	panic("implement me")
}

func (c mockClient) SelectOneHealthyInstance(param vo.SelectOneHealthInstanceParam) (*model.Instance, error) {
	panic("implement me")
}

func (c mockClient) Subscribe(param *vo.SubscribeParam) error {
	return nil
}

func (c mockClient) Unsubscribe(param *vo.SubscribeParam) error {
	panic("implement me")
}

func (c mockClient) GetAllServicesInfo(param vo.GetAllServiceInfoParam) (model.ServiceList, error) {
	panic("implement me")
}

type mockProtocol struct{}

func (m mockProtocol) Export(protocol.Invoker) protocol.Exporter {
	panic("implement me")
}

func (m mockProtocol) Refer(*common.URL) protocol.Invoker {
	return &mockInvoker{}
}

func (m mockProtocol) Destroy() {
	panic("implement me")
}

type mockInvoker struct{}

func (m *mockInvoker) GetURL() *common.URL {
	panic("implement me")
}

func (m *mockInvoker) IsAvailable() bool {
	panic("implement me")
}

func (m *mockInvoker) Destroy() {
	panic("implement me")
}

func (m *mockInvoker) Invoke(context.Context, protocol.Invocation) protocol.Result {
	// for getMetadataInfo and ServiceInstancesChangedListenerImpl onEvent
	serviceInfo := &common.ServiceInfo{ServiceKey: "test", MatchKey: "test"}
	services := make(map[string]*common.ServiceInfo)
	services["test"] = serviceInfo
	return &protocol.RPCResult{
		Rest: &common.MetadataInfo{
			Services: services,
		},
	}
}<|MERGE_RESOLUTION|>--- conflicted
+++ resolved
@@ -19,47 +19,24 @@
 
 import (
 	"context"
-<<<<<<< HEAD
-	"dubbo.apache.org/dubbo-go/v3/common/extension"
-	"dubbo.apache.org/dubbo-go/v3/protocol"
-	"dubbo.apache.org/dubbo-go/v3/registry"
-	"dubbo.apache.org/dubbo-go/v3/registry/event"
-	"dubbo.apache.org/dubbo-go/v3/remoting/nacos"
-	"fmt"
-	gxset "github.com/dubbogo/gost/container/set"
-	"github.com/nacos-group/nacos-sdk-go/model"
-	"github.com/nacos-group/nacos-sdk-go/vo"
-	perrors "github.com/pkg/errors"
-=======
->>>>>>> 9d88f318
 	"sync"
 	"testing"
 )
 
 import (
-<<<<<<< HEAD
-=======
 	"github.com/nacos-group/nacos-sdk-go/model"
 	"github.com/nacos-group/nacos-sdk-go/vo"
 
->>>>>>> 9d88f318
 	"github.com/stretchr/testify/assert"
 )
 
 import (
 	"dubbo.apache.org/dubbo-go/v3/common"
 	"dubbo.apache.org/dubbo-go/v3/common/constant"
-<<<<<<< HEAD
-)
-
-const testName = "test"
-
-=======
 	"dubbo.apache.org/dubbo-go/v3/protocol"
 	"dubbo.apache.org/dubbo-go/v3/registry"
 )
 
->>>>>>> 9d88f318
 func Test_newZookeeperServiceDiscovery(t *testing.T) {
 	url, _ := common.NewURL("dubbo://127.0.0.1:2181",
 		common.WithParamsValue(constant.ClientNameKey, "zk-client"))
@@ -69,98 +46,9 @@
 	assert.Nil(t, err)
 
 }
-<<<<<<< HEAD
-
-func TestFunction(t *testing.T) {
-
-	extension.SetProtocol("mock", func() protocol.Protocol {
-		return &mockProtocol{}
-	})
-
-	url, _ := common.NewURL("dubbo://127.0.0.1:8848")
-	sd, _ := newMockNacosServiceDiscovery(url)
-	defer func() {
-		_ = sd.Destroy()
-	}()
-
-	ins := &registry.DefaultServiceInstance{
-		ID:          "testID",
-		ServiceName: testName,
-		Host:        "127.0.0.1",
-		Port:        2233,
-		Enable:      true,
-		Healthy:     true,
-		Metadata:    nil,
-	}
-	ins.Metadata = map[string]string{"t1": "test12", constant.MetadataServiceURLParamsPropertyName: `{"protocol":"mock","timeout":"10000","version":"1.0.0","dubbo":"2.0.2","release":"2.7.6","port":"2233"}`}
-	err := sd.Register(ins)
-	assert.Nil(t, err)
-
-	wg := &sync.WaitGroup{}
-	wg.Add(1)
-	tn := &testNotify{
-		wg: wg,
-		t:  t,
-	}
-	hs := gxset.NewSet()
-	hs.Add(testName)
-
-	sicl := event.NewServiceInstancesChangedListener(hs)
-	sicl.AddListenerAndNotify(testName, tn)
-	err = sd.AddListener(sicl)
-	assert.NoError(t, err)
-
-	ins = &registry.DefaultServiceInstance{
-		ID:          "testID",
-		ServiceName: testName,
-		Host:        "127.0.0.1",
-		Port:        2233,
-		Enable:      true,
-		Healthy:     true,
-		Metadata:    nil,
-	}
-	ins.Metadata = map[string]string{"t1": "test12", constant.MetadataServiceURLParamsPropertyName: `{"protocol":"mock","timeout":"10000","version":"1.0.0","dubbo":"2.0.2","release":"2.7.6","port":"2233"}`}
-	err = sd.Update(ins)
-	assert.NoError(t, err)
-	err = sd.Unregister(ins)
-	assert.Nil(t, err)
-}
-
-func newMockNacosServiceDiscovery(url *common.URL) (registry.ServiceDiscovery, error) {
-	discoveryURL := common.NewURLWithOptions(
-		common.WithParams(url.GetParams()),
-		common.WithParamsValue(constant.TimeoutKey, url.GetParam(constant.RegistryTimeoutKey, constant.DefaultRegTimeout)),
-		common.WithParamsValue(constant.NacosGroupKey, url.GetParam(constant.RegistryGroupKey, defaultGroup)),
-		common.WithParamsValue(constant.NacosUsername, url.Username),
-		common.WithParamsValue(constant.NacosPassword, url.Password),
-		common.WithParamsValue(constant.ClientNameKey, "nacos-client"),
-		common.WithParamsValue(constant.NacosNamespaceID, url.GetParam(constant.RegistryNamespaceKey, "")))
-	discoveryURL.Location = url.Location
-	discoveryURL.Username = url.Username
-	discoveryURL.Password = url.Password
-	client, err := nacos.NewNacosClientByURL(discoveryURL)
-	mc := mockClient{}
-	client.SetClient(mc)
-	if err != nil {
-		return nil, perrors.WithMessage(err, "create nacos namingClient failed.")
-	}
-
-	descriptor := fmt.Sprintf("zk-service-discovery[%s]", discoveryURL.Location)
-
-	group := url.GetParam(constant.RegistryGroupKey, defaultGroup)
-	newInstance := &nacosServiceDiscovery{
-		group:               group,
-		namingClient:        client,
-		descriptor:          descriptor,
-		registryInstances:   []registry.ServiceInstance{},
-		instanceListenerMap: make(map[string]*gxset.HashSet),
-	}
-	return newInstance, nil
-=======
 func Test_zookeeperServiceDiscovery_DataChange(t *testing.T) {
 	serviceDiscovery := &zookeeperServiceDiscovery{}
 	assert.Equal(t, registry.DefaultPageSize, serviceDiscovery.GetDefaultPageSize())
->>>>>>> 9d88f318
 }
 
 type testNotify struct {
@@ -169,11 +57,7 @@
 }
 
 func (tn *testNotify) Notify(e *registry.ServiceEvent) {
-<<<<<<< HEAD
-	assert.Equal(tn.t, "2233", e.Service.Port)
-=======
 	assert.Equal(tn.t, "2181", e.Service.Port)
->>>>>>> 9d88f318
 	tn.wg.Done()
 }
 
