package zookeeper

import (
	"fmt"
	"github.com/dubbo/dubbo-go/plugins"
	"net/url"
	"os"
	"strconv"
	"sync"
	"time"
)

import (
	"github.com/AlexStocks/goext/net"
	log "github.com/AlexStocks/log4go"
	jerrors "github.com/juju/errors"
	"github.com/samuel/go-zookeeper/zk"
)

import (
	"github.com/dubbo/dubbo-go/registry"
	"github.com/dubbo/dubbo-go/version"
)

const (
	defaultTimeout    = int64(10e9)
	RegistryZkClient  = "zk registry"
	RegistryConnDelay = 3
)

var (
	processID = ""
	localIP   = ""
)

func init() {
	processID = fmt.Sprintf("%d", os.Getpid())
	localIP, _ = gxnet.GetLocalIP()
	plugins.PluggableRegistries["zookeeper"] = NewZkRegistry
}

type ZkRegistryConfig struct {
	Address    []string      `required:"true" yaml:"address"  json:"address,omitempty"`
	UserName   string        `yaml:"user_name" json:"user_name,omitempty"`
	Password   string        `yaml:"password" json:"password,omitempty"`
	TimeoutStr string        `yaml:"timeout" default:"5s" json:"timeout,omitempty"` // unit: second
	Timeout    time.Duration `yaml:"-"  json:"-"`
}

type Options struct {
	registry.Options
	ZkRegistryConfig
}

func (o Options) ToString() string {
	return fmt.Sprintf("%s, address:%+v, user:%s, password:%s, conn-timeout:%s",
		o.Options, o.Address, o.UserName, o.Password, o.Timeout)
}

type Option func(*Options)

func (Option) Name() string {
	return "dubbogo-zookeeper-registry-option"
}

func WithRegistryConf(conf ZkRegistryConfig) Option {
	return func(o *Options) {
		o.ZkRegistryConfig = conf
	}
}

/////////////////////////////////////
// zookeeper registry
/////////////////////////////////////

type ZkRegistry struct {
	Options
	birth int64          // time of file birth, seconds since Epoch; 0 if unknown
	wg    sync.WaitGroup // wg+done for zk restart
	done  chan struct{}

	cltLock  sync.Mutex
	client   *zookeeperClient
	services map[string]registry.ServiceConfig // service name + protocol -> service config

	listenerLock sync.Mutex
	listener     *zkEventListener

	//for provider
	zkPath map[string]int // key = protocol://ip:port/interface
}

func NewZkRegistry(opts ...registry.RegistryOption) (registry.Registry, error) {
	var (
		err error
		r   *ZkRegistry
	)

	r = &ZkRegistry{
		birth:    time.Now().UnixNano(),
		done:     make(chan struct{}),
		services: make(map[string]registry.ServiceConfig),
		zkPath:   make(map[string]int),
	}

	for _, opt := range opts {
		if o, ok := opt.(Option); ok {
			o(&r.Options)
		} else if o, ok := opt.(registry.Option); ok {
			o(&r.Options.Options)
		} else {
			return nil, jerrors.New("option is not available")
		}

	}
	//if r.DubboType == 0{
	//	return nil ,errors.New("Dubbo type should be specified.")
	//}
	if r.Name == "" {
		r.Name = RegistryZkClient
	}
	if r.Version == "" {
		r.Version = version.Version
	}

	if r.ZkRegistryConfig.Timeout == 0 {
		r.ZkRegistryConfig.Timeout = 1e9
	}
	err = r.validateZookeeperClient()
	if err != nil {
		return nil, jerrors.Trace(err)
	}

	r.wg.Add(1)
	go r.handleZkRestart()

	//if r.DubboType == registry.CONSUMER {
	//	r.wg.Add(1)
	//	go r.listen()
	//}

	return r, nil
}

func (r *ZkRegistry) Close() {
	close(r.done)
	r.wg.Wait()
	r.closeRegisters()
}

func (r *ZkRegistry) validateZookeeperClient() error {
	var (
		err error
	)

	err = nil
	r.cltLock.Lock()
	defer r.cltLock.Unlock()
	if r.client == nil {
		r.client, err = newZookeeperClient(RegistryZkClient, r.Address, r.ZkRegistryConfig.Timeout)
		if err != nil {
			log.Warn("newZookeeperClient(name{%s}, zk addresss{%v}, timeout{%d}) = error{%v}",
				RegistryZkClient, r.Address, r.Timeout.String(), err)
			return jerrors.Annotatef(err, "newZookeeperClient(address:%+v)", r.Address)
		}
	}
	if r.client.conn == nil {
		var event <-chan zk.Event
		r.client.conn, event, err = zk.Connect(r.client.zkAddrs, r.client.timeout)
		if err != nil {
			r.client.wait.Add(1)
			go r.client.handleZkEvent(event)
		}
	}

	return jerrors.Annotatef(err, "newZookeeperClient(address:%+v)", r.Address)
}

func (r *ZkRegistry) handleZkRestart() {
	var (
		err       error
		flag      bool
		failTimes int
		confIf    registry.ServiceConfig
		services  []registry.ServiceConfig
	)

	defer r.wg.Done()
LOOP:
	for {
		select {
		case <-r.done:
			log.Warn("(ZkProviderRegistry)reconnectZkRegistry goroutine exit now...")
			break LOOP
			// re-register all services
		case <-r.client.done():
			r.cltLock.Lock()
			r.client.Close()
			r.client = nil
			r.cltLock.Unlock()

			// 接zk，直至成功
			failTimes = 0
			for {
				select {
				case <-r.done:
					log.Warn("(ZkProviderRegistry)reconnectZkRegistry goroutine exit now...")
					break LOOP
				case <-time.After(time.Duration(1e9 * failTimes * RegistryConnDelay)): // 防止疯狂重连zk
				}
				err = r.validateZookeeperClient()
				log.Info("ZkProviderRegistry.validateZookeeperClient(zkAddr{%s}) = error{%#v}",
					r.client.zkAddrs, jerrors.ErrorStack(err))
				if err == nil {
					// copy r.services
					r.cltLock.Lock()
					for _, confIf = range r.services {
						services = append(services, confIf)
					}
					r.cltLock.Unlock()

					flag = true
					for _, confIf = range services {
						err = r.register(confIf)
						if err != nil {
							log.Error("(ZkProviderRegistry)register(conf{%#v}) = error{%#v}",
								confIf, jerrors.ErrorStack(err))
							flag = false
							break
						}
					}
					if flag {
						break
					}
				}
				failTimes++
				if MaxFailTimes <= failTimes {
					failTimes = MaxFailTimes
				}
			}
		}
	}
}

<<<<<<< HEAD
func (r *ZkRegistry) Register(regConf registry.ServiceConfig) error {
=======
func (r *ZkRegistry) Register(conf registry.ServiceConfig) error {
>>>>>>> fa4d69b9
	var (
		ok       bool
		err      error
		listener *zkEventListener
	)
	switch r.DubboType {
	case registry.CONSUMER:
		ok = false
		r.cltLock.Lock()
		_, ok = r.services[conf.Key()]
		r.cltLock.Unlock()
		if ok {
			return jerrors.Errorf("Service{%s} has been registered", conf.Service())
		}

		err = r.register(conf)
		if err != nil {
			return jerrors.Trace(err)
		}

		r.cltLock.Lock()
		r.services[conf.Key()] = conf
		r.cltLock.Unlock()
		log.Debug("(consumerZkConsumerRegistry)Register(conf{%#v})", conf)

		r.listenerLock.Lock()
		listener = r.listener
		r.listenerLock.Unlock()
		if listener != nil {
			go listener.listenServiceEvent(conf)
		}
	case registry.PROVIDER:

		// 检验服务是否已经注册过
		ok = false
		r.cltLock.Lock()
		// 注意此处与consumerZookeeperRegistry的差异，consumer用的是conf.Service，
		// 因为consumer要提供watch功能给selector使用, provider允许注册同一个service的多个group or version
		_, ok = r.services[conf.String()]
		r.cltLock.Unlock()
		if ok {
			return jerrors.Errorf("Service{%s} has been registered", conf.String())
		}

		err = r.register(conf)
		if err != nil {
			return jerrors.Annotatef(err, "register(conf:%+v)", conf)
		}

		r.cltLock.Lock()
		r.services[conf.String()] = conf
		r.cltLock.Unlock()

		log.Debug("(ZkProviderRegistry)Register(conf{%#v})", conf)
	}

	return nil
}

func (r *ZkRegistry) register(c registry.ServiceConfig) error {
	var (
		err        error
		revision   string
		params     url.Values
		urlPath    string
		rawURL     string
		encodedURL string
		dubboPath  string
		conf       registry.ProviderServiceConfig
		ok         bool
	)

	err = r.validateZookeeperClient()
	if err != nil {
		return jerrors.Trace(err)
	}
	params = url.Values{}

	params.Add("application", r.ApplicationConfig.Name)
	params.Add("default.timeout", fmt.Sprintf("%d", defaultTimeout/1e6))
	params.Add("environment", r.ApplicationConfig.Environment)
	params.Add("org", r.ApplicationConfig.Organization)
	params.Add("module", r.ApplicationConfig.Module)
	params.Add("owner", r.ApplicationConfig.Owner)
	params.Add("pid", processID)
	params.Add("ip", localIP)
	params.Add("timeout", fmt.Sprintf("%d", int64(r.Timeout)/1e6))
	params.Add("timestamp", fmt.Sprintf("%d", r.birth/1e6))

	revision = r.ApplicationConfig.Version
	if revision == "" {
		revision = "0.1.0"
	}
	params.Add("revision", revision) // revision是pox.xml中application的version属性的值

	switch r.DubboType {

	case registry.PROVIDER:
		if conf, ok = c.(registry.ProviderServiceConfig); !ok {
			return jerrors.Errorf("conf is not ProviderServiceConfig")
		}
		if conf.Service() == "" || conf.Methods() == "" {
			return jerrors.Errorf("conf{Service:%s, Methods:%s}", conf.Service(), conf.Methods())
		}
		// 先创建服务下面的provider node
		dubboPath = fmt.Sprintf("/dubbo/%s/%s", conf.Service(), registry.DubboNodes[registry.PROVIDER])
		r.cltLock.Lock()
		err = r.client.Create(dubboPath)
		r.cltLock.Unlock()
		if err != nil {
			log.Error("zkClient.create(path{%s}) = error{%#v}", dubboPath, jerrors.ErrorStack(err))
			return jerrors.Annotatef(err, "zkclient.Create(path:%s)", dubboPath)
		}
		params.Add("anyhost", "true")
		params.Add("interface", conf.Service())

		if conf.Group() != "" {
			params.Add("group", conf.Group())
		}
		// dubbo java consumer来启动找provider url时，因为category不匹配，会找不到provider，导致consumer启动不了,所以使用consumers&providers
		// DubboRole               = [...]string{"consumer", "", "", "provider"}
		// params.Add("category", (DubboType(PROVIDER)).Role())
		params.Add("category", (registry.DubboType(registry.PROVIDER)).String())
		params.Add("dubbo", "dubbo-provider-golang-"+version.Version)

		params.Add("side", (registry.DubboType(registry.PROVIDER)).Role())

		if conf.Version() != "" {
			params.Add("version", conf.Version())
		}
		if conf.Methods() != "" {
			params.Add("methods", conf.Methods())
		}
		log.Debug("provider zk url params:%#v", params)
		var path = conf.Path()
		if path == "" {
			path = localIP
		}

		urlPath = conf.Service()
		if r.zkPath[urlPath] != 0 {
			urlPath += strconv.Itoa(r.zkPath[urlPath])
		}
		r.zkPath[urlPath]++
		rawURL = fmt.Sprintf("%s://%s/%s?%s", conf.Protocol(), path, urlPath, params.Encode())
		encodedURL = url.QueryEscape(rawURL)

		// 把自己注册service providers
		dubboPath = fmt.Sprintf("/dubbo/%s/%s", conf.Service(), (registry.DubboType(registry.PROVIDER)).String())
		log.Debug("provider path:%s, url:%s", dubboPath, rawURL)

	case registry.CONSUMER:
		dubboPath = fmt.Sprintf("/dubbo/%s/%s", c.Service(), registry.DubboNodes[registry.CONSUMER])
		r.cltLock.Lock()
		err = r.client.Create(dubboPath)
		r.cltLock.Unlock()
		if err != nil {
			log.Error("zkClient.create(path{%s}) = error{%v}", dubboPath, jerrors.ErrorStack(err))
			return jerrors.Trace(err)
		}
		dubboPath = fmt.Sprintf("/dubbo/%s/%s", c.Service(), registry.DubboNodes[registry.PROVIDER])
		r.cltLock.Lock()
		err = r.client.Create(dubboPath)
		r.cltLock.Unlock()
		if err != nil {
			log.Error("zkClient.create(path{%s}) = error{%v}", dubboPath, jerrors.ErrorStack(err))
			return jerrors.Trace(err)
		}

		params.Add("protocol", c.Protocol())
		params.Add("interface", c.Service())
		revision = r.ApplicationConfig.Version
		if revision == "" {
			revision = "0.1.0"
		}
		params.Add("revision", revision)
		if c.Group() != "" {
			params.Add("group", c.Group())
		}
		params.Add("category", (registry.DubboType(registry.CONSUMER)).String())
		params.Add("dubbo", "dubbogo-consumer-"+version.Version)

		if c.Version() != "" {
			params.Add("version", c.Version())
		}
		rawURL = fmt.Sprintf("consumer://%s/%s?%s", localIP, c.Service()+c.Version(), params.Encode())
		encodedURL = url.QueryEscape(rawURL)

		dubboPath = fmt.Sprintf("/dubbo/%s/%s", c.Service(), (registry.DubboType(registry.CONSUMER)).String())
		log.Debug("consumer path:%s, url:%s", dubboPath, rawURL)
	default:
		return jerrors.Errorf("@c{%v} type is not DefaultServiceConfig or DefaultProviderServiceConfig", c)
	}

	err = r.registerTempZookeeperNode(dubboPath, encodedURL)

	if err != nil {
		return jerrors.Annotatef(err, "registerTempZookeeperNode(path:%s, url:%s)", dubboPath, rawURL)
	}
	return nil
}

func (r *ZkRegistry) registerTempZookeeperNode(root string, node string) error {
	var (
		err    error
		zkPath string
	)

	r.cltLock.Lock()
	defer r.cltLock.Unlock()
	err = r.client.Create(root)
	if err != nil {
		log.Error("zk.Create(root{%s}) = err{%v}", root, jerrors.ErrorStack(err))
		return jerrors.Trace(err)
	}
	zkPath, err = r.client.RegisterTemp(root, node)
	if err != nil {
		log.Error("RegisterTempNode(root{%s}, node{%s}) = error{%v}", root, node, jerrors.ErrorStack(err))
		return jerrors.Annotatef(err, "RegisterTempNode(root{%s}, node{%s})", root, node)
	}
	log.Debug("create a zookeeper node:%s", zkPath)

	return nil
}

func (r *ZkRegistry) closeRegisters() {
	r.cltLock.Lock()
	defer r.cltLock.Unlock()
	log.Info("begin to close provider zk client")
	// 先关闭旧client，以关闭tmp node
	r.client.Close()
	r.client = nil
	r.services = nil
}

func (r *ZkRegistry) IsClosed() bool {
	select {
	case <-r.done:
		return true
	default:
		return false
	}
}<|MERGE_RESOLUTION|>--- conflicted
+++ resolved
@@ -242,11 +242,7 @@
 	}
 }
 
-<<<<<<< HEAD
-func (r *ZkRegistry) Register(regConf registry.ServiceConfig) error {
-=======
 func (r *ZkRegistry) Register(conf registry.ServiceConfig) error {
->>>>>>> fa4d69b9
 	var (
 		ok       bool
 		err      error
