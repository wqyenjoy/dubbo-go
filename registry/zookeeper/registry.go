--- conflicted
+++ resolved
@@ -26,11 +26,7 @@
 )
 
 import (
-<<<<<<< HEAD
-=======
 	"github.com/dubbogo/go-zookeeper/zk"
-	gxnet "github.com/dubbogo/gost/net"
->>>>>>> 78e40ef1
 	perrors "github.com/pkg/errors"
 )
 
