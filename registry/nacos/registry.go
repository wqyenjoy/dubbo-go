/*
 * Licensed to the Apache Software Foundation (ASF) under one or more
 * contributor license agreements.  See the NOTICE file distributed with
 * this work for additional information regarding copyright ownership.
 * The ASF licenses this file to You under the Apache License, Version 2.0
 * (the "License"); you may not use this file except in compliance with
 * the License.  You may obtain a copy of the License at
 *
 *     http://www.apache.org/licenses/LICENSE-2.0
 *
 * Unless required by applicable law or agreed to in writing, software
 * distributed under the License is distributed on an "AS IS" BASIS,
 * WITHOUT WARRANTIES OR CONDITIONS OF ANY KIND, either express or implied.
 * See the License for the specific language governing permissions and
 * limitations under the License.
 */

package nacos

import (
	"bytes"
	"net"
	"strconv"
	"strings"
	"time"

	"github.com/nacos-group/nacos-sdk-go/clients"
	"github.com/nacos-group/nacos-sdk-go/clients/naming_client"
	nacosConstant "github.com/nacos-group/nacos-sdk-go/common/constant"
)

import (
	gxnet "github.com/dubbogo/gost/net"
	"github.com/nacos-group/nacos-sdk-go/vo"
	perrors "github.com/pkg/errors"
)

import (
	"github.com/apache/dubbo-go/common"
	"github.com/apache/dubbo-go/common/constant"
	"github.com/apache/dubbo-go/common/extension"
	"github.com/apache/dubbo-go/common/logger"
	"github.com/apache/dubbo-go/registry"
)

var (
	localIP = ""
)

const (
	// RegistryConnDelay registry connection delay
	RegistryConnDelay = 3
)

func init() {
	localIP, _ = gxnet.GetLocalIP()
	extension.SetRegistry(constant.NACOS_KEY, newNacosRegistry)
}

type nacosRegistry struct {
	*common.URL
	namingClient naming_client.INamingClient
}

func getCategory(url common.URL) string {
	role, _ := strconv.Atoi(url.GetParam(constant.ROLE_KEY, strconv.Itoa(constant.NACOS_DEFAULT_ROLETYPE)))
	category := common.DubboNodes[role]
	return category
}

func getServiceName(url common.URL) string {
	var buffer bytes.Buffer

	buffer.Write([]byte(getCategory(url)))
	appendParam(&buffer, url, constant.INTERFACE_KEY)
	appendParam(&buffer, url, constant.VERSION_KEY)
	appendParam(&buffer, url, constant.GROUP_KEY)
	return buffer.String()
}

func appendParam(target *bytes.Buffer, url common.URL, key string) {
	value := url.GetParam(key, "")
	if strings.TrimSpace(value) != "" {
		target.Write([]byte(constant.NACOS_SERVICE_NAME_SEPARATOR))
		target.Write([]byte(value))
	}
}

func createRegisterParam(url common.URL, serviceName string) vo.RegisterInstanceParam {
	category := getCategory(url)
	params := make(map[string]string)

	url.RangeParams(func(key, value string) bool {
		params[key] = value
		return true
	})

	params[constant.NACOS_CATEGORY_KEY] = category
	params[constant.NACOS_PROTOCOL_KEY] = url.Protocol
	params[constant.NACOS_PATH_KEY] = url.Path
	if len(url.Ip) == 0 {
		url.Ip = localIP
	}
	if len(url.Port) == 0 || url.Port == "0" {
		url.Port = "80"
	}
	port, _ := strconv.Atoi(url.Port)
	instance := vo.RegisterInstanceParam{
		Ip:          url.Ip,
		Port:        uint64(port),
		Metadata:    params,
		Weight:      1,
		Enable:      true,
		Healthy:     true,
		Ephemeral:   true,
		ServiceName: serviceName,
	}
	return instance
}

func (nr *nacosRegistry) Register(url common.URL) error {
	serviceName := getServiceName(url)
	param := createRegisterParam(url, serviceName)
	isRegistry, err := nr.namingClient.RegisterInstance(param)
	if err != nil {
		return err
	}
	if !isRegistry {
		return perrors.New("registry [" + serviceName + "] to  nacos failed")
	}
	return nil
}

// UnRegister
func (nr *nacosRegistry) UnRegister(conf common.URL) error {
	return perrors.New("UnRegister is not support in nacosRegistry")
}

func (nr *nacosRegistry) subscribe(conf *common.URL) (registry.Listener, error) {
	return NewNacosListener(*conf, nr.namingClient)
}

<<<<<<< HEAD
// subscribe from registry
func (nr *nacosRegistry) Subscribe(url *common.URL, notifyListener registry.NotifyListener) {
=======
//subscribe from registry
func (nr *nacosRegistry) Subscribe(url *common.URL, notifyListener registry.NotifyListener) error {
>>>>>>> bdd9b71c
	for {
		if !nr.IsAvailable() {
			logger.Warnf("event listener game over.")
			return perrors.New("nacosRegistry is not available.")
		}

		listener, err := nr.subscribe(url)
		if err != nil {
			if !nr.IsAvailable() {
				logger.Warnf("event listener game over.")
				return err
			}
			logger.Warnf("getListener() = err:%v", perrors.WithStack(err))
			time.Sleep(time.Duration(RegistryConnDelay) * time.Second)
			continue
		}

		for {
			serviceEvent, err := listener.Next()
			if err != nil {
				logger.Warnf("Selector.watch() = error{%v}", perrors.WithStack(err))
				listener.Close()
				return err
			}

			logger.Infof("update begin, service event: %v", serviceEvent.String())
			notifyListener.Notify(serviceEvent)
		}

	}
	return nil
}

// UnSubscribe :
func (nr *nacosRegistry) UnSubscribe(url *common.URL, notifyListener registry.NotifyListener) error {
	return perrors.New("UnSubscribe not support in nacosRegistry")
}

func (nr *nacosRegistry) GetUrl() common.URL {
	return *nr.URL
}

func (nr *nacosRegistry) IsAvailable() bool {
	// TODO
	return true
}

func (nr *nacosRegistry) Destroy() {
	return
}

// newNacosRegistry will create new instance
func newNacosRegistry(url *common.URL) (registry.Registry, error) {
	nacosConfig, err := getNacosConfig(url)
	if err != nil {
		return &nacosRegistry{}, err
	}
	client, err := clients.CreateNamingClient(nacosConfig)
	if err != nil {
		return &nacosRegistry{}, err
	}
	registry := &nacosRegistry{
		URL:          url,
		namingClient: client,
	}
	return registry, nil
}

// getNacosConfig will return the nacos config
// TODO support RemoteRef
func getNacosConfig(url *common.URL) (map[string]interface{}, error) {
	if url == nil {
		return nil, perrors.New("url is empty!")
	}
	if len(url.Location) == 0 {
		return nil, perrors.New("url.location is empty!")
	}
	configMap := make(map[string]interface{}, 2)

	addresses := strings.Split(url.Location, ",")
	serverConfigs := make([]nacosConstant.ServerConfig, 0, len(addresses))
	for _, addr := range addresses {
		ip, portStr, err := net.SplitHostPort(addr)
		if err != nil {
			return nil, perrors.WithMessagef(err, "split [%s] ", addr)
		}
		port, _ := strconv.Atoi(portStr)
		serverConfigs = append(serverConfigs, nacosConstant.ServerConfig{
			IpAddr: ip,
			Port:   uint64(port),
		})
	}
	configMap["serverConfigs"] = serverConfigs

	var clientConfig nacosConstant.ClientConfig
	timeout, err := time.ParseDuration(url.GetParam(constant.REGISTRY_TIMEOUT_KEY, constant.DEFAULT_REG_TIMEOUT))
	if err != nil {
		return nil, err
	}
	clientConfig.TimeoutMs = uint64(timeout.Seconds() * 1000)
	clientConfig.ListenInterval = 2 * clientConfig.TimeoutMs
	clientConfig.CacheDir = url.GetParam(constant.NACOS_CACHE_DIR_KEY, "")
	clientConfig.LogDir = url.GetParam(constant.NACOS_LOG_DIR_KEY, "")
	clientConfig.Endpoint = url.GetParam(constant.NACOS_ENDPOINT, "")
	clientConfig.NotLoadCacheAtStart = true
	configMap["clientConfig"] = clientConfig

	return configMap, nil
}<|MERGE_RESOLUTION|>--- conflicted
+++ resolved
@@ -140,13 +140,8 @@
 	return NewNacosListener(*conf, nr.namingClient)
 }
 
-<<<<<<< HEAD
 // subscribe from registry
-func (nr *nacosRegistry) Subscribe(url *common.URL, notifyListener registry.NotifyListener) {
-=======
-//subscribe from registry
 func (nr *nacosRegistry) Subscribe(url *common.URL, notifyListener registry.NotifyListener) error {
->>>>>>> bdd9b71c
 	for {
 		if !nr.IsAvailable() {
 			logger.Warnf("event listener game over.")
