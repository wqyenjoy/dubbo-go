--- conflicted
+++ resolved
@@ -219,10 +219,6 @@
 	var (
 		failTimes int
 		ttl       time.Duration
-<<<<<<< HEAD
-		event     chan struct{}
-=======
->>>>>>> 9a12e994
 	)
 	ttl = defaultTTL
 	if conf != nil {
@@ -248,21 +244,13 @@
 			select {
 			case <-after:
 				continue
-<<<<<<< HEAD
-=======
 			case <-l.exit:
 				return
->>>>>>> 9a12e994
 			}
 		}
 		failTimes = 0
 		if len(children) == 0 {
-<<<<<<< HEAD
-			logger.Warnf("[Zookeeper EventListener][listenDirEvent] Can not gey any children for the path {%s}, please check if the provider does ready.", zkRootPath)
-			continue
-=======
 			logger.Debugf("[Zookeeper EventListener][listenDirEvent] Can not gey any children for the path {%s}, please check if the provider does ready.", zkRootPath)
->>>>>>> 9a12e994
 		}
 		for _, c := range children {
 			// Only need to compare Path when subscribing to provider
@@ -334,17 +322,10 @@
 	}
 }
 
-<<<<<<< HEAD
-func (l *ZkEventListener) startScheduleWatchTask(
-	zkRootPath string, children []string, ttl time.Duration,
-	listener remoting.DataListener, childEventCh <-chan zk.Event) bool {
-	// Periodically update provider information
-=======
 // startScheduleWatchTask periodically update provider information, return true when receive exit signal
 func (l *ZkEventListener) startScheduleWatchTask(
 	zkRootPath string, children []string, ttl time.Duration,
 	listener remoting.DataListener, childEventCh <-chan zk.Event) bool {
->>>>>>> 9a12e994
 	tickerTTL := ttl
 	if tickerTTL > 20e9 {
 		tickerTTL = 20e9
