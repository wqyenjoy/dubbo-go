/*
 * Licensed to the Apache Software Foundation (ASF) under one or more
 * contributor license agreements.  See the NOTICE file distributed with
 * this work for additional information regarding copyright ownership.
 * The ASF licenses this file to You under the Apache License, Version 2.0
 * (the "License"); you may not use this file except in compliance with
 * the License.  You may obtain a copy of the License at
 *
 *     http://www.apache.org/licenses/LICENSE-2.0
 *
 * Unless required by applicable law or agreed to in writing, software
 * distributed under the License is distributed on an "AS IS" BASIS,
 * WITHOUT WARRANTIES OR CONDITIONS OF ANY KIND, either express or implied.
 * See the License for the specific language governing permissions and
 * limitations under the License.
 */

package zookeeper

import (
	"path"
	"strings"
	"sync"
	"time"
)

import (
	perrors "github.com/pkg/errors"
	"github.com/samuel/go-zookeeper/zk"
)

import (
	"github.com/apache/dubbo-go/common/constant"
	"github.com/apache/dubbo-go/common/logger"
)

const (
	ConnDelay    = 3
	MaxFailTimes = 15
)

var (
	errNilZkClientConn = perrors.New("zookeeperclient{conn} is nil")
)

type ZookeeperClient struct {
	name          string
	ZkAddrs       []string
	sync.Mutex    // for conn
	Conn          *zk.Conn
	Timeout       time.Duration
	exit          chan struct{}
	Wait          sync.WaitGroup
	eventRegistry map[string][]*chan struct{}
}

func StateToString(state zk.State) string {
	switch state {
	case zk.StateDisconnected:
		return "zookeeper disconnected"
	case zk.StateConnecting:
		return "zookeeper connecting"
	case zk.StateAuthFailed:
		return "zookeeper auth failed"
	case zk.StateConnectedReadOnly:
		return "zookeeper connect readonly"
	case zk.StateSaslAuthenticated:
		return "zookeeper sasl authenticaed"
	case zk.StateExpired:
		return "zookeeper connection expired"
	case zk.StateConnected:
		return "zookeeper connected"
	case zk.StateHasSession:
		return "zookeeper has session"
	case zk.StateUnknown:
		return "zookeeper unknown state"
	case zk.State(zk.EventNodeDeleted):
		return "zookeeper node deleted"
	case zk.State(zk.EventNodeDataChanged):
		return "zookeeper node data changed"
	default:
		return state.String()
	}

	return "zookeeper unknown state"
}

type Options struct {
	zkName string
	client *ZookeeperClient

	ts *zk.TestCluster
}

type Option func(*Options)

func WithZkName(name string) Option {
	return func(opt *Options) {
		opt.zkName = name
	}
}

func ValidateZookeeperClient(container zkClientFacade, opts ...Option) error {
	var (
		err error
	)
	opions := &Options{}
	for _, opt := range opts {
		opt(opions)
	}

	err = nil

	lock := container.ZkClientLock()
	url := container.GetUrl()

	lock.Lock()
	defer lock.Unlock()

	if container.ZkClient() == nil {
		//in dubbp ,every registry only connect one node ,so this is []string{r.Address}
		timeout, err := time.ParseDuration(url.GetParam(constant.REGISTRY_TIMEOUT_KEY, constant.DEFAULT_REG_TIMEOUT))
		if err != nil {
			logger.Errorf("timeout config %v is invalid ,err is %v",
				url.GetParam(constant.REGISTRY_TIMEOUT_KEY, constant.DEFAULT_REG_TIMEOUT), err.Error())
			return perrors.WithMessagef(err, "newZookeeperClient(address:%+v)", url.Location)
		}
		zkAddresses := strings.Split(url.Location, ",")
		newClient, err := newZookeeperClient(opions.zkName, zkAddresses, timeout)
		if err != nil {
			logger.Warnf("newZookeeperClient(name{%s}, zk addresss{%v}, timeout{%d}) = error{%v}",
				opions.zkName, url.Location, timeout.String(), err)
			return perrors.WithMessagef(err, "newZookeeperClient(address:%+v)", url.Location)
		}
		container.SetZkClient(newClient)
	}

	if container.ZkClient().Conn == nil {
		var event <-chan zk.Event
		container.ZkClient().Conn, event, err = zk.Connect(container.ZkClient().ZkAddrs, container.ZkClient().Timeout)
		if err == nil {
			container.ZkClient().Wait.Add(1)
			go container.ZkClient().HandleZkEvent(event)
		}
	}

	return perrors.WithMessagef(err, "newZookeeperClient(address:%+v)", url.PrimitiveURL)
}

func newZookeeperClient(name string, zkAddrs []string, timeout time.Duration) (*ZookeeperClient, error) {
	var (
		err   error
		event <-chan zk.Event
		z     *ZookeeperClient
	)

	z = &ZookeeperClient{
		name:          name,
		ZkAddrs:       zkAddrs,
		Timeout:       timeout,
		exit:          make(chan struct{}),
		eventRegistry: make(map[string][]*chan struct{}),
	}
	// connect to zookeeper
	z.Conn, event, err = zk.Connect(zkAddrs, timeout)
	if err != nil {
		return nil, perrors.WithMessagef(err, "zk.Connect(zkAddrs:%+v)", zkAddrs)
	}

	z.Wait.Add(1)
	go z.HandleZkEvent(event)

	return z, nil
}

func WithTestCluster(ts *zk.TestCluster) Option {
	return func(opt *Options) {
		opt.ts = ts
	}
}

func NewMockZookeeperClient(name string, timeout time.Duration, opts ...Option) (*zk.TestCluster, *ZookeeperClient, <-chan zk.Event, error) {
	var (
		err   error
		event <-chan zk.Event
		z     *ZookeeperClient
		ts    *zk.TestCluster
	)

	z = &ZookeeperClient{
		name:          name,
		ZkAddrs:       []string{},
		Timeout:       timeout,
		exit:          make(chan struct{}),
		eventRegistry: make(map[string][]*chan struct{}),
	}

	opions := &Options{}
	for _, opt := range opts {
		opt(opions)
	}

	// connect to zookeeper
	if opions.ts != nil {
		ts = opions.ts
	} else {
		ts, err = zk.StartTestCluster(1, nil, nil)
		if err != nil {
			return nil, nil, nil, perrors.WithMessagef(err, "zk.Connect")
		}
	}

	//callbackChan := make(chan zk.Event)
	//f := func(event zk.Event) {
	//	callbackChan <- event
	//}

	z.Conn, event, err = ts.ConnectWithOptions(timeout)
	if err != nil {
		return nil, nil, nil, perrors.WithMessagef(err, "zk.Connect")
	}
	//z.wait.Add(1)

	return ts, z, event, nil
}

func (z *ZookeeperClient) HandleZkEvent(session <-chan zk.Event) {
	var (
		state int
		event zk.Event
	)

	defer func() {
		z.Wait.Done()
		logger.Infof("zk{path:%v, name:%s} connection goroutine game over.", z.ZkAddrs, z.name)
	}()

LOOP:
	for {
		select {
		case <-z.exit:
			break LOOP
		case event = <-session:
			logger.Warnf("client{%s} get a zookeeper event{type:%s, server:%s, path:%s, state:%d-%s, err:%v}",
				z.name, event.Type, event.Server, event.Path, event.State, StateToString(event.State), event.Err)
			switch (int)(event.State) {
			case (int)(zk.StateDisconnected):
				logger.Warnf("zk{addr:%s} state is StateDisconnected, so close the zk client{name:%s}.", z.ZkAddrs, z.name)
				z.stop()
				z.Lock()
				if z.Conn != nil {
					z.Conn.Close()
					z.Conn = nil
				}
				z.Unlock()
				break LOOP
			case (int)(zk.EventNodeDataChanged), (int)(zk.EventNodeChildrenChanged):
				logger.Infof("zkClient{%s} get zk node changed event{path:%s}", z.name, event.Path)
				z.Lock()
				for p, a := range z.eventRegistry {
					if strings.HasPrefix(p, event.Path) {
						logger.Infof("send event{state:zk.EventNodeDataChange, Path:%s} notify event to path{%s} related listener",
							event.Path, p)
						for _, e := range a {
							*e <- struct{}{}
						}
					}
				}
				z.Unlock()
			case (int)(zk.StateConnecting), (int)(zk.StateConnected), (int)(zk.StateHasSession):
				if state == (int)(zk.StateHasSession) {
					continue
				}
				if a, ok := z.eventRegistry[event.Path]; ok && 0 < len(a) {
					for _, e := range a {
						*e <- struct{}{}
					}
				}
			}
			state = (int)(event.State)
		}
	}
}

func (z *ZookeeperClient) RegisterEvent(zkPath string, event *chan struct{}) {
	if zkPath == "" || event == nil {
		return
	}

	z.Lock()
	a := z.eventRegistry[zkPath]
	a = append(a, event)
	z.eventRegistry[zkPath] = a
	logger.Debugf("zkClient{%s} register event{path:%s, ptr:%p}", z.name, zkPath, event)
	z.Unlock()
}

func (z *ZookeeperClient) UnregisterEvent(zkPath string, event *chan struct{}) {
	if zkPath == "" {
		return
	}
	z.Lock()
<<<<<<< HEAD
	//for {
	a, ok := z.eventRegistry[zkPath]
	if !ok {
		return
		//break
	}
	for i, e := range a {
		if e == event {
			arr := a
			a = append(arr[:i], arr[i+1:]...)
=======
	defer z.Unlock()
	infoList, ok := z.eventRegistry[zkPath]
	if !ok {
		return
	}
	for i, e := range infoList {
		if e == event {
			arr := infoList
			infoList = append(arr[:i], arr[i+1:]...)
>>>>>>> 0ecb9480
			logger.Debugf("zkClient{%s} unregister event{path:%s, event:%p}", z.name, zkPath, event)
		}
	}
	logger.Debugf("after zkClient{%s} unregister event{path:%s, event:%p}, array length %d",
<<<<<<< HEAD
		z.name, zkPath, event, len(a))
	if len(a) == 0 {
		delete(z.eventRegistry, zkPath)
	} else {
		z.eventRegistry[zkPath] = a
	}
	//}
	z.Unlock()
=======
		z.name, zkPath, event, len(infoList))
	if len(infoList) == 0 {
		delete(z.eventRegistry, zkPath)
	} else {
		z.eventRegistry[zkPath] = infoList
	}
>>>>>>> 0ecb9480
}

func (z *ZookeeperClient) Done() <-chan struct{} {
	return z.exit
}

func (z *ZookeeperClient) stop() bool {
	select {
	case <-z.exit:
		return true
	default:
		close(z.exit)
	}

	return false
}

func (z *ZookeeperClient) ZkConnValid() bool {
	select {
	case <-z.exit:
		return false
	default:
	}

	valid := true
	z.Lock()
	if z.Conn == nil {
		valid = false
	}
	z.Unlock()

	return valid
}

func (z *ZookeeperClient) Close() {
	if z == nil {
		return
	}

	z.stop()
	z.Wait.Wait()
	z.Lock()
	if z.Conn != nil {
		z.Conn.Close()
		z.Conn = nil
	}
	z.Unlock()
	logger.Warnf("zkClient{name:%s, zk addr:%s} exit now.", z.name, z.ZkAddrs)
}

func (z *ZookeeperClient) Create(basePath string) error {
	var (
		err     error
		tmpPath string
	)

	logger.Debugf("zookeeperClient.Create(basePath{%s})", basePath)
	for _, str := range strings.Split(basePath, "/")[1:] {
		tmpPath = path.Join(tmpPath, "/", str)
		err = errNilZkClientConn
		z.Lock()
		if z.Conn != nil {
			_, err = z.Conn.Create(tmpPath, []byte(""), 0, zk.WorldACL(zk.PermAll))
		}
		z.Unlock()
		if err != nil {
			if err == zk.ErrNodeExists {
				logger.Infof("zk.create(\"%s\") exists\n", tmpPath)
			} else {
				logger.Errorf("zk.create(\"%s\") error(%v)\n", tmpPath, perrors.WithStack(err))
				return perrors.WithMessagef(err, "zk.Create(path:%s)", basePath)
			}
		}
	}

	return nil
}

func (z *ZookeeperClient) Delete(basePath string) error {
	var (
		err error
	)

	err = errNilZkClientConn
	z.Lock()
	if z.Conn != nil {
		err = z.Conn.Delete(basePath, -1)
	}
	z.Unlock()

	return perrors.WithMessagef(err, "Delete(basePath:%s)", basePath)
}

func (z *ZookeeperClient) RegisterTemp(basePath string, node string) (string, error) {
	var (
		err     error
		data    []byte
		zkPath  string
		tmpPath string
	)

	err = errNilZkClientConn
	data = []byte("")
	zkPath = path.Join(basePath) + "/" + node
	z.Lock()
	if z.Conn != nil {
		tmpPath, err = z.Conn.Create(zkPath, data, zk.FlagEphemeral, zk.WorldACL(zk.PermAll))
	}
	z.Unlock()
	//if err != nil && err != zk.ErrNodeExists {
	if err != nil {
		logger.Warnf("conn.Create(\"%s\", zk.FlagEphemeral) = error(%v)\n", zkPath, perrors.WithStack(err))
		return "", perrors.WithStack(err)
	}
	logger.Debugf("zkClient{%s} create a temp zookeeper node:%s\n", z.name, tmpPath)

	return tmpPath, nil
}

func (z *ZookeeperClient) RegisterTempSeq(basePath string, data []byte) (string, error) {
	var (
		err     error
		tmpPath string
	)

	err = errNilZkClientConn
	z.Lock()
	if z.Conn != nil {
		tmpPath, err = z.Conn.Create(
			path.Join(basePath)+"/",
			data,
			zk.FlagEphemeral|zk.FlagSequence,
			zk.WorldACL(zk.PermAll),
		)
	}
	z.Unlock()
	logger.Debugf("zookeeperClient.RegisterTempSeq(basePath{%s}) = tempPath{%s}", basePath, tmpPath)
	if err != nil && err != zk.ErrNodeExists {
		logger.Errorf("zkClient{%s} conn.Create(\"%s\", \"%s\", zk.FlagEphemeral|zk.FlagSequence) error(%v)\n",
			z.name, basePath, string(data), err)
		return "", perrors.WithStack(err)
	}
	logger.Debugf("zkClient{%s} create a temp zookeeper node:%s\n", z.name, tmpPath)

	return tmpPath, nil
}

func (z *ZookeeperClient) GetChildrenW(path string) ([]string, <-chan zk.Event, error) {
	var (
		err      error
		children []string
		stat     *zk.Stat
		event    <-chan zk.Event
	)

	err = errNilZkClientConn
	z.Lock()
	if z.Conn != nil {
		children, stat, event, err = z.Conn.ChildrenW(path)
	}
	z.Unlock()
	if err != nil {
		if err == zk.ErrNoNode {
			return nil, nil, perrors.Errorf("path{%s} has none children", path)
		}
		logger.Errorf("zk.ChildrenW(path{%s}) = error(%v)", path, err)
		return nil, nil, perrors.WithMessagef(err, "zk.ChildrenW(path:%s)", path)
	}
	if stat == nil {
		return nil, nil, perrors.Errorf("path{%s} has none children", path)
	}
	if len(children) == 0 {
		return nil, nil, perrors.Errorf("path{%s} has none children", path)
	}

	return children, event, nil
}

func (z *ZookeeperClient) GetChildren(path string) ([]string, error) {
	var (
		err      error
		children []string
		stat     *zk.Stat
	)

	err = errNilZkClientConn
	z.Lock()
	if z.Conn != nil {
		children, stat, err = z.Conn.Children(path)
	}
	z.Unlock()
	if err != nil {
		if err == zk.ErrNoNode {
			return nil, perrors.Errorf("path{%s} has none children", path)
		}
		logger.Errorf("zk.Children(path{%s}) = error(%v)", path, perrors.WithStack(err))
		return nil, perrors.WithMessagef(err, "zk.Children(path:%s)", path)
	}
	if stat == nil {
		return nil, perrors.Errorf("path{%s} has none children", path)
	}
	if len(children) == 0 {
		return nil, perrors.Errorf("path{%s} has none children", path)
	}

	return children, nil
}

func (z *ZookeeperClient) ExistW(zkPath string) (<-chan zk.Event, error) {
	var (
		exist bool
		err   error
		event <-chan zk.Event
	)

	err = errNilZkClientConn
	z.Lock()
	if z.Conn != nil {
		exist, _, event, err = z.Conn.ExistsW(zkPath)
	}
	z.Unlock()
	if err != nil {
		logger.Warnf("zkClient{%s}.ExistsW(path{%s}) = error{%v}.", z.name, zkPath, perrors.WithStack(err))
		return nil, perrors.WithMessagef(err, "zk.ExistsW(path:%s)", zkPath)
	}
	if !exist {
		logger.Warnf("zkClient{%s}'s App zk path{%s} does not exist.", z.name, zkPath)
		return nil, perrors.Errorf("zkClient{%s} App zk path{%s} does not exist.", z.name, zkPath)
	}

	return event, nil
}

func (z *ZookeeperClient) GetContent(zkPath string) ([]byte, *zk.Stat, error) {
	return z.Conn.Get(zkPath)
}<|MERGE_RESOLUTION|>--- conflicted
+++ resolved
@@ -300,18 +300,6 @@
 		return
 	}
 	z.Lock()
-<<<<<<< HEAD
-	//for {
-	a, ok := z.eventRegistry[zkPath]
-	if !ok {
-		return
-		//break
-	}
-	for i, e := range a {
-		if e == event {
-			arr := a
-			a = append(arr[:i], arr[i+1:]...)
-=======
 	defer z.Unlock()
 	infoList, ok := z.eventRegistry[zkPath]
 	if !ok {
@@ -321,28 +309,16 @@
 		if e == event {
 			arr := infoList
 			infoList = append(arr[:i], arr[i+1:]...)
->>>>>>> 0ecb9480
 			logger.Debugf("zkClient{%s} unregister event{path:%s, event:%p}", z.name, zkPath, event)
 		}
 	}
 	logger.Debugf("after zkClient{%s} unregister event{path:%s, event:%p}, array length %d",
-<<<<<<< HEAD
-		z.name, zkPath, event, len(a))
-	if len(a) == 0 {
-		delete(z.eventRegistry, zkPath)
-	} else {
-		z.eventRegistry[zkPath] = a
-	}
-	//}
-	z.Unlock()
-=======
 		z.name, zkPath, event, len(infoList))
 	if len(infoList) == 0 {
 		delete(z.eventRegistry, zkPath)
 	} else {
 		z.eventRegistry[zkPath] = infoList
 	}
->>>>>>> 0ecb9480
 }
 
 func (z *ZookeeperClient) Done() <-chan struct{} {
