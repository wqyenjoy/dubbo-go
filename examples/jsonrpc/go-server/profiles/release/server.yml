# dubbo server yaml configure file

# application config
application_config:
    organization : "ikurento.com"
    name : "BDTService"
    module : "dubbogo user-info server"
    version : "0.0.1"
    owner : "ZX"
    environment : "release"

registries :
  "hangzhouzk":
    protocol: "zookeeper"
    timeout	: "3s"
    address: "127.0.0.1:2181"
    username: ""
    password: ""
  "shanghaizk":
    protocol: "zookeeper"
    timeout	: "3s"
    address: "127.0.0.1:2182"
    username: ""
    password: ""


services:
<<<<<<< HEAD
 "UserProvider":
   protocol : "jsonrpc"
     # 相当于dubbo.xml中的interface
   interface : "com.ikurento.user.UserProvider"
   loadbalance: "random"
   warmup: "100"
   cluster: "failover"
   methods:
     - name: "GetUser"
       retries: 1
       loadbalance: "random"
=======
  - registries:
    - "hangzhouzk"
#    - "shanghaizk"
    protocol : "jsonrpc"
    # 相当于dubbo.xml中的interface
    interface : "com.ikurento.user.UserProvider"
    loadbalance: "random"
    warmup: "100"
    cluster: "failover"
    methods:
      - name: "GetUser"
        retries: 1
        loadbalance: "random"
>>>>>>> 10d0f0f1

protocols:
  #-   name: "dubbo"
  #    ip : "127.0.0.1"
  #    port : 20000
  "jsonrpc1":
      name: "jsonrpc"
      ip: "127.0.0.1"
      port: 20001
<|MERGE_RESOLUTION|>--- conflicted
+++ resolved
@@ -25,7 +25,6 @@
 
 
 services:
-<<<<<<< HEAD
  "UserProvider":
    protocol : "jsonrpc"
      # 相当于dubbo.xml中的interface
@@ -37,21 +36,7 @@
      - name: "GetUser"
        retries: 1
        loadbalance: "random"
-=======
-  - registries:
-    - "hangzhouzk"
-#    - "shanghaizk"
-    protocol : "jsonrpc"
-    # 相当于dubbo.xml中的interface
-    interface : "com.ikurento.user.UserProvider"
-    loadbalance: "random"
-    warmup: "100"
-    cluster: "failover"
-    methods:
-      - name: "GetUser"
-        retries: 1
-        loadbalance: "random"
->>>>>>> 10d0f0f1
+
 
 protocols:
   #-   name: "dubbo"
